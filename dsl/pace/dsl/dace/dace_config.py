--- conflicted
+++ resolved
@@ -1,8 +1,5 @@
 import enum
-<<<<<<< HEAD
-=======
 import os
->>>>>>> b1ef6b56
 from typing import Any, Dict, Optional, Tuple
 
 import dace.config
