--- conflicted
+++ resolved
@@ -34,21 +34,12 @@
     @abc.abstractmethod
     def get_driver_state(
         self,
-<<<<<<< HEAD
-        quantity_factory: pace.util.QuantityFactory,
-        communicator: pace.util.Communicator,
-        damping_coefficients: pace.util.grid.DampingCoefficients,
-        driver_grid_data: pace.util.grid.DriverGridData,
-        grid_data: pace.util.grid.GridData,
-        schemes: List[pace.physics.PHYSICS_PACKAGES],
-=======
-        quantity_factory: QuantityFactory,
-        communicator: Communicator,
-        damping_coefficients: DampingCoefficients,
-        driver_grid_data: DriverGridData,
-        grid_data: GridData,
-        schemes: List[pySHiELD.PHYSICS_PACKAGES],
->>>>>>> 926d2372
+        quantity_factory: QuantityFactory,
+        communicator: Communicator,
+        damping_coefficients: DampingCoefficients,
+        driver_grid_data: DriverGridData,
+        grid_data: GridData,
+        schemes: List[pySHiELD.PHYSICS_PACKAGES],
     ) -> DriverState:
         ...
 
@@ -81,21 +72,12 @@
 
     def get_driver_state(
         self,
-<<<<<<< HEAD
-        quantity_factory: pace.util.QuantityFactory,
-        communicator: pace.util.Communicator,
-        damping_coefficients: pace.util.grid.DampingCoefficients,
-        driver_grid_data: pace.util.grid.DriverGridData,
-        grid_data: pace.util.grid.GridData,
-        schemes: List[pace.physics.PHYSICS_PACKAGES],
-=======
-        quantity_factory: QuantityFactory,
-        communicator: Communicator,
-        damping_coefficients: DampingCoefficients,
-        driver_grid_data: DriverGridData,
-        grid_data: GridData,
-        schemes: List[pySHiELD.PHYSICS_PACKAGES],
->>>>>>> 926d2372
+        quantity_factory: QuantityFactory,
+        communicator: Communicator,
+        damping_coefficients: DampingCoefficients,
+        driver_grid_data: DriverGridData,
+        grid_data: GridData,
+        schemes: List[pySHiELD.PHYSICS_PACKAGES],
     ) -> DriverState:
         return self.config.get_driver_state(
             quantity_factory=quantity_factory,
@@ -124,21 +106,12 @@
 
     def get_driver_state(
         self,
-<<<<<<< HEAD
-        quantity_factory: pace.util.QuantityFactory,
-        communicator: pace.util.Communicator,
-        damping_coefficients: pace.util.grid.DampingCoefficients,
-        driver_grid_data: pace.util.grid.DriverGridData,
-        grid_data: pace.util.grid.GridData,
-        schemes: List[pace.physics.PHYSICS_PACKAGES],
-=======
-        quantity_factory: QuantityFactory,
-        communicator: Communicator,
-        damping_coefficients: DampingCoefficients,
-        driver_grid_data: DriverGridData,
-        grid_data: GridData,
-        schemes: List[pySHiELD.PHYSICS_PACKAGES],
->>>>>>> 926d2372
+        quantity_factory: QuantityFactory,
+        communicator: Communicator,
+        damping_coefficients: DampingCoefficients,
+        driver_grid_data: DriverGridData,
+        grid_data: GridData,
+        schemes: List[pySHiELD.PHYSICS_PACKAGES],
     ) -> DriverState:
         dycore_state = analytic_init.init_analytic_state(
             analytic_init_case=self.case,
@@ -149,11 +122,7 @@
             moist_phys=True,
             comm=communicator,
         )
-<<<<<<< HEAD
-        physics_state = pace.physics.PhysicsState.init_zeros(
-=======
         physics_state = pySHiELD.PhysicsState.init_zeros(
->>>>>>> 926d2372
             quantity_factory=quantity_factory, schemes=schemes
         )
         tendency_state = TendencyState.init_zeros(
@@ -181,21 +150,12 @@
 
     def get_driver_state(
         self,
-<<<<<<< HEAD
-        quantity_factory: pace.util.QuantityFactory,
-        communicator: pace.util.Communicator,
-        damping_coefficients: pace.util.grid.DampingCoefficients,
-        driver_grid_data: pace.util.grid.DriverGridData,
-        grid_data: pace.util.grid.GridData,
-        schemes: List[pace.physics.PHYSICS_PACKAGES],
-=======
-        quantity_factory: QuantityFactory,
-        communicator: Communicator,
-        damping_coefficients: DampingCoefficients,
-        driver_grid_data: DriverGridData,
-        grid_data: GridData,
-        schemes: List[pySHiELD.PHYSICS_PACKAGES],
->>>>>>> 926d2372
+        quantity_factory: QuantityFactory,
+        communicator: Communicator,
+        damping_coefficients: DampingCoefficients,
+        driver_grid_data: DriverGridData,
+        grid_data: GridData,
+        schemes: List[pySHiELD.PHYSICS_PACKAGES],
     ) -> DriverState:
         state = _restart_driver_state(
             self.path,
@@ -241,21 +201,12 @@
 
     def get_driver_state(
         self,
-<<<<<<< HEAD
-        quantity_factory: pace.util.QuantityFactory,
-        communicator: pace.util.Communicator,
-        damping_coefficients: pace.util.grid.DampingCoefficients,
-        driver_grid_data: pace.util.grid.DriverGridData,
-        grid_data: pace.util.grid.GridData,
-        schemes: List[pace.physics.PHYSICS_PACKAGES],
-=======
-        quantity_factory: QuantityFactory,
-        communicator: Communicator,
-        damping_coefficients: DampingCoefficients,
-        driver_grid_data: DriverGridData,
-        grid_data: GridData,
-        schemes: List[pySHiELD.PHYSICS_PACKAGES],
->>>>>>> 926d2372
+        quantity_factory: QuantityFactory,
+        communicator: Communicator,
+        damping_coefficients: DampingCoefficients,
+        driver_grid_data: DriverGridData,
+        grid_data: GridData,
+        schemes: List[pySHiELD.PHYSICS_PACKAGES],
     ) -> DriverState:
         state = _restart_driver_state(
             self.path,
@@ -323,21 +274,12 @@
 
     def get_driver_state(
         self,
-<<<<<<< HEAD
-        quantity_factory: pace.util.QuantityFactory,
-        communicator: pace.util.Communicator,
-        damping_coefficients: pace.util.grid.DampingCoefficients,
-        driver_grid_data: pace.util.grid.DriverGridData,
-        grid_data: pace.util.grid.GridData,
-        schemes: List[pace.physics.PHYSICS_PACKAGES],
-=======
-        quantity_factory: QuantityFactory,
-        communicator: Communicator,
-        damping_coefficients: DampingCoefficients,
-        driver_grid_data: DriverGridData,
-        grid_data: GridData,
-        schemes: List[pySHiELD.PHYSICS_PACKAGES],
->>>>>>> 926d2372
+        quantity_factory: QuantityFactory,
+        communicator: Communicator,
+        damping_coefficients: DampingCoefficients,
+        driver_grid_data: DriverGridData,
+        grid_data: GridData,
+        schemes: List[pySHiELD.PHYSICS_PACKAGES],
     ) -> DriverState:
         backend = quantity_factory.zeros(
             dims=[X_DIM, Y_DIM], units="unknown"
@@ -410,21 +352,12 @@
 
     def get_driver_state(
         self,
-<<<<<<< HEAD
-        quantity_factory: pace.util.QuantityFactory,
-        communicator: pace.util.Communicator,
-        damping_coefficients: pace.util.grid.DampingCoefficients,
-        driver_grid_data: pace.util.grid.DriverGridData,
-        grid_data: pace.util.grid.GridData,
-        schemes: List[pace.physics.PHYSICS_PACKAGES],
-=======
-        quantity_factory: QuantityFactory,
-        communicator: Communicator,
-        damping_coefficients: DampingCoefficients,
-        driver_grid_data: DriverGridData,
-        grid_data: GridData,
-        schemes: List[pySHiELD.PHYSICS_PACKAGES],
->>>>>>> 926d2372
+        quantity_factory: QuantityFactory,
+        communicator: Communicator,
+        damping_coefficients: DampingCoefficients,
+        driver_grid_data: DriverGridData,
+        grid_data: GridData,
+        schemes: List[pySHiELD.PHYSICS_PACKAGES],
     ) -> DriverState:
         return DriverState(
             dycore_state=self.dycore_state,
