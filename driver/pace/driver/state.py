--- conflicted
+++ resolved
@@ -78,17 +78,10 @@
         cls,
         restart_path: str,
         driver_config,
-<<<<<<< HEAD
-        damping_coefficients: pace.util.grid.DampingCoefficients,
-        driver_grid_data: pace.util.grid.DriverGridData,
-        grid_data: pace.util.grid.GridData,
-        schemes: List[pace.physics.PHYSICS_PACKAGES],
-=======
         damping_coefficients: DampingCoefficients,
         driver_grid_data: DriverGridData,
         grid_data: GridData,
         schemes: List[pySHiELD.PHYSICS_PACKAGES],
->>>>>>> 926d2372
     ) -> "DriverState":
         comm = driver_config.comm_config.get_comm()
         communicator = Communicator.from_layout(comm=comm, layout=driver_config.layout)
@@ -184,21 +177,12 @@
 def _restart_driver_state(
     path: str,
     rank: int,
-<<<<<<< HEAD
-    quantity_factory: pace.util.QuantityFactory,
-    communicator: pace.util.Communicator,
-    damping_coefficients: pace.util.grid.DampingCoefficients,
-    driver_grid_data: pace.util.grid.DriverGridData,
-    grid_data: pace.util.grid.GridData,
-    schemes: List[pace.physics.PHYSICS_PACKAGES],
-=======
     quantity_factory: QuantityFactory,
     communicator: Communicator,
     damping_coefficients: DampingCoefficients,
     driver_grid_data: DriverGridData,
     grid_data: GridData,
     schemes: List[pySHiELD.PHYSICS_PACKAGES],
->>>>>>> 926d2372
 ):
     fs = get_fs(path)
 
@@ -220,11 +204,7 @@
             "restart_dycore_state",
         )
 
-<<<<<<< HEAD
-    physics_state = pace.physics.PhysicsState.init_zeros(
-=======
     physics_state = pySHiELD.PhysicsState.init_zeros(
->>>>>>> 926d2372
         quantity_factory=quantity_factory, schemes=schemes
     )
 
