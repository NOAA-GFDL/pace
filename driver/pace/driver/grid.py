--- conflicted
+++ resolved
@@ -89,10 +89,6 @@
         dx_const: constant x-width of grid cells on a dp-grid
         dy_const: constant y-width of grid cells on a dp-grid
         deglat: latitude to use for coriolis calculations on a dp-grid
-<<<<<<< HEAD
-        u_max: maximum wind speed for grid_type > 3
-=======
->>>>>>> 3afbeefb
     """
 
     stretch_factor: Optional[float] = 1.0
@@ -103,10 +99,6 @@
     dx_const: Optional[float] = 1000.0
     dy_const: Optional[float] = 1000.0
     deglat: Optional[float] = 15.0
-<<<<<<< HEAD
-    u_max: Optional[float] = 350.0
-=======
->>>>>>> 3afbeefb
 
     def get_grid(
         self,
