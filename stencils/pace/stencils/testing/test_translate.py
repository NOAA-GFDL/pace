--- conflicted
+++ resolved
@@ -360,10 +360,6 @@
             int((MPI.COMM_WORLD.Get_size() // 6) ** 0.5),
         )
         communicator = get_communicator(MPI.COMM_WORLD, layout)
-<<<<<<< HEAD
-    caplog.set_level(logging.DEBUG, logger="fv3core")
-=======
->>>>>>> fbe0cd58
     if case.testobj is None:
         pytest.xfail(
             f"no translate object available for savepoint {case.savepoint_name}"
