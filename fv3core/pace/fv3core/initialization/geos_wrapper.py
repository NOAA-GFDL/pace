--- conflicted
+++ resolved
@@ -18,13 +18,9 @@
     """
 
     def __init__(
-<<<<<<< HEAD
-        self, namelist: f90nml.Namelist, bdt: float, comm: pace.util.Comm, backend: str
-    ):
-=======
         self,
         namelist: f90nml.Namelist,
-        bdt: int,
+        bdt: float,
         comm: pace.util.Comm,
         backend: str,
     ):
@@ -33,7 +29,6 @@
         if gtfv3_single_rank_override >= 0:
             comm = pace.util.NullComm(gtfv3_single_rank_override, 6, 42)
 
->>>>>>> 8d2ce531
         # Make a custom performance collector for the GEOS wrapper
         self.perf_collector = PerformanceCollector("GEOS wrapper", comm)
 
@@ -101,22 +96,6 @@
             quantity_factory=quantity_factory
         )
 
-<<<<<<< HEAD
-        # self.dycore_state.bdt = float(namelist["dt_atmos"])
-        # if "fv_core_nml" in namelist.keys():
-        #     self.dycore_state.bdt = (
-        #         float(namelist["dt_atmos"]) / namelist["fv_core_nml"]["k_split"]
-        #     )
-        # elif "dycore_config" in namelist.keys():
-        #     self.dycore_state.bdt = (
-        #         float(namelist["dt_atmos"]) / namelist["dycore_config"]["k_split"]
-        #     )
-        # else:
-        #     raise KeyError("Cannot find k_split in namelist")
-        self.dycore_state.bdt = bdt
-
-=======
->>>>>>> 8d2ce531
         damping_coefficients = pace.util.grid.DampingCoefficients.new_from_metric_terms(
             metric_terms
         )
@@ -200,15 +179,8 @@
                 diss_estd,
             )
 
-<<<<<<< HEAD
-        with self.perf_collector.timestep_timer.clock("DynamicalCore"):
-            self.dynamical_core.step_dynamics(
-                state=self.dycore_state, timer=self.perf_collector.timestep_timer
-            )
-=======
         # Enter orchestrated code - if applicable
         self._critical_path()
->>>>>>> 8d2ce531
 
         with self.perf_collector.timestep_timer.clock("dycore-to-numpy"):
             self.output_dict = self._prep_outputs_for_geos()
@@ -217,13 +189,8 @@
         self.perf_collector.collect_performance()
         self.perf_collector.write_out_rank_0(
             backend=self.backend,
-<<<<<<< HEAD
-            is_orchestrated=False,  # could be inferred from config
-            dt_atmos=self.dycore_state.bdt,
-=======
             is_orchestrated=self._is_orchestrated,
             dt_atmos=self.dycore_config.dt_atmos,
->>>>>>> 8d2ce531
             sim_status="Ongoing",
         )
 
