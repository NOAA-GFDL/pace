import enum
import logging
import os
from datetime import timedelta
from typing import Dict, List, Tuple

import f90nml
import numpy as np
from gt4py.cartesian.config import build_settings as gt_build_settings
from mpi4py import MPI

import pace.util
from pace import fv3core
from pace.driver.performance.collector import PerformanceCollector
from pace.dsl.dace import orchestrate
from pace.dsl.dace.build import set_distributed_caches
from pace.dsl.dace.dace_config import DaceConfig, DaCeOrchestration
from pace.dsl.gt4py_utils import is_gpu_backend
from pace.dsl.typing import floating_point_precision
from pace.util._optional_imports import cupy as cp
from pace.util.logging import pace_log


class StencilBackendCompilerOverride:
    """Override the Pace global stencil JIT to allow for 9-rank build
    on any setup.

<<<<<<< HEAD
    This is a workaround that requires to now _exactly_ when build is happening.
=======
    This is a workaround that requires to know _exactly_ when build is happening.
>>>>>>> 0cdba147
    Using this as a context manager, we leverage the DaCe build system to override
    the name and build the 9 codepaths required- while every other rank wait.

    This should be removed when we refactor the GT JIT to distribute building
    much more efficiently
    """

    def __init__(self, comm: MPI.Intracomm, config: DaceConfig):
        self.comm = comm
        self.config = config

        # Orchestration or mono-node is not concerned
        self.no_op = self.config.is_dace_orchestrated() or self.comm.Get_size() == 1

        # We abuse the DaCe build system
        if not self.no_op:
            config._orchestrate = DaCeOrchestration.Build
            set_distributed_caches(config)
            config._orchestrate = DaCeOrchestration.Python

        # We remove warnings from the stencils compiling when in critical and/or
        # error
        if pace_log.level > logging.WARNING:
            gt_build_settings["extra_compile_args"]["cxx"].append("-w")
            gt_build_settings["extra_compile_args"]["cuda"].append("-w")

    def __enter__(self):
        if self.no_op:
            return
        if self.config.do_compile:
            pace_log.info(f"Stencil backend compiles on {self.comm.Get_rank()}")
        else:
            pace_log.info(f"Stencil backend waits on {self.comm.Get_rank()}")
            self.comm.Barrier()

    def __exit__(self, type, value, traceback):
        if self.no_op:
            return
        if not self.config.do_compile:
            pace_log.info(f"Stencil backend read cache on {self.comm.Get_rank()}")
        else:
            pace_log.info(f"Stencil backend compiled on {self.comm.Get_rank()}")
            self.comm.Barrier()


@enum.unique
class MemorySpace(enum.Enum):
    HOST = 0
    DEVICE = 1


class GeosDycoreWrapper:
    """
    Provides an interface for the Geos model to access the Pace dycore.
    Takes numpy arrays as inputs, returns a dictionary of numpy arrays as outputs
    """

    def __init__(
        self,
        namelist: f90nml.Namelist,
        bdt: int,
        comm: pace.util.Comm,
        backend: str,
        fortran_mem_space: MemorySpace = MemorySpace.HOST,
    ):
        # Look for an override to run on a single node
        gtfv3_single_rank_override = int(os.getenv("GTFV3_SINGLE_RANK_OVERRIDE", -1))
        if gtfv3_single_rank_override >= 0:
            comm = pace.util.NullComm(gtfv3_single_rank_override, 6, 42)

        # Make a custom performance collector for the GEOS wrapper
        self.perf_collector = PerformanceCollector("GEOS wrapper", comm)

        self.backend = backend
        self.namelist = namelist
        self.dycore_config = fv3core.DynamicalCoreConfig.from_f90nml(self.namelist)
        self.dycore_config.dt_atmos = bdt
        assert self.dycore_config.dt_atmos != 0

        self.layout = self.dycore_config.layout
        partitioner = pace.util.CubedSpherePartitioner(
            pace.util.TilePartitioner(self.layout)
        )
        self.communicator = pace.util.CubedSphereCommunicator(
            comm,
            partitioner,
            timer=self.perf_collector.timestep_timer,
        )

        sizer = pace.util.SubtileGridSizer.from_namelist(
            self.namelist, partitioner.tile, self.communicator.tile.rank
        )
        quantity_factory = pace.util.QuantityFactory.from_backend(
            sizer=sizer, backend=backend
        )

        # set up the metric terms and grid data
        metric_terms = pace.util.grid.MetricTerms(
            quantity_factory=quantity_factory, communicator=self.communicator
        )
        grid_data = pace.util.grid.GridData.new_from_metric_terms(metric_terms)

        stencil_config = pace.dsl.stencil.StencilConfig(
            compilation_config=pace.dsl.stencil.CompilationConfig(
                backend=backend, rebuild=False, validate_args=False
            ),
        )

        # Build a DaCeConfig for orchestration.
        # This and all orchestration code are transparent when outside
        # configuration deactivate orchestration
        stencil_config.dace_config = DaceConfig(
            communicator=self.communicator,
            backend=stencil_config.backend,
            tile_nx=self.dycore_config.npx,
            tile_nz=self.dycore_config.npz,
        )
        self._is_orchestrated = stencil_config.dace_config.is_dace_orchestrated()

        # Orchestrate all code called from this function
        orchestrate(
            obj=self,
            config=stencil_config.dace_config,
            method_to_orchestrate="_critical_path",
        )

        self._grid_indexing = pace.dsl.stencil.GridIndexing.from_sizer_and_communicator(
            sizer=sizer, cube=self.communicator
        )
        stencil_factory = pace.dsl.StencilFactory(
            config=stencil_config, grid_indexing=self._grid_indexing
        )

        self.dycore_state = fv3core.DycoreState.init_zeros(
            quantity_factory=quantity_factory
        )
        self.dycore_state.bdt = self.dycore_config.dt_atmos

        damping_coefficients = pace.util.grid.DampingCoefficients.new_from_metric_terms(
            metric_terms
        )

        with StencilBackendCompilerOverride(MPI.COMM_WORLD, stencil_config.dace_config):
            self.dynamical_core = fv3core.DynamicalCore(
                comm=self.communicator,
                grid_data=grid_data,
                stencil_factory=stencil_factory,
                quantity_factory=quantity_factory,
                damping_coefficients=damping_coefficients,
                config=self.dycore_config,
                timestep=timedelta(seconds=self.dycore_state.bdt),
                phis=self.dycore_state.phis,
                state=self.dycore_state,
            )

        self._fortran_mem_space = fortran_mem_space
        self._pace_mem_space = (
            MemorySpace.DEVICE if is_gpu_backend(backend) else MemorySpace.HOST
        )

        self.output_dict: Dict[str, np.ndarray] = {}
        self._allocate_output_dir()

        # Feedback information
        device_ordinal_info = (
            f"  Device PCI bus id: {cp.cuda.Device(0).pci_bus_id}\n"
            if is_gpu_backend(backend)
            else "N/A"
        )
        MPS_pipe_directory = os.getenv("CUDA_MPS_PIPE_DIRECTORY", None)
        MPS_is_on = (
            MPS_pipe_directory is not None
            and is_gpu_backend(backend)
            and os.path.exists(f"{MPS_pipe_directory}/log")
        )
        pace_log.info(
            "Pace GEOS wrapper initialized: \n"
            f"             dt : {self.dycore_state.bdt}\n"
            f"         bridge : {self._fortran_mem_space} > {self._pace_mem_space}\n"
            f"        backend : {backend}\n"
            f"          float : {floating_point_precision()}bit"
            f"  orchestration : {self._is_orchestrated}\n"
            f"          sizer : {sizer.nx}x{sizer.ny}x{sizer.nz}"
            f"(halo: {sizer.n_halo})\n"
            f"     Device ord : {device_ordinal_info}\n"
            f"     Nvidia MPS : {MPS_is_on}"
        )

    def _critical_path(self):
        """Top-level orchestration function"""
        with self.perf_collector.timestep_timer.clock("step_dynamics"):
            self.dynamical_core.step_dynamics(
                state=self.dycore_state,
                timer=self.perf_collector.timestep_timer,
            )

    def __call__(
        self,
        timings: Dict[str, List[float]],
        u: np.ndarray,
        v: np.ndarray,
        w: np.ndarray,
        delz: np.ndarray,
        pt: np.ndarray,
        delp: np.ndarray,
        q: np.ndarray,
        ps: np.ndarray,
        pe: np.ndarray,
        pk: np.ndarray,
        peln: np.ndarray,
        pkz: np.ndarray,
        phis: np.ndarray,
        q_con: np.ndarray,
        omga: np.ndarray,
        ua: np.ndarray,
        va: np.ndarray,
        uc: np.ndarray,
        vc: np.ndarray,
        mfxd: np.ndarray,
        mfyd: np.ndarray,
        cxd: np.ndarray,
        cyd: np.ndarray,
        diss_estd: np.ndarray,
    ) -> Tuple[Dict[str, np.ndarray], Dict[str, List[float]]]:
        with self.perf_collector.timestep_timer.clock("numpy-to-dycore"):
            self.dycore_state = self._put_fortran_data_in_dycore(
                u,
                v,
                w,
                delz,
                pt,
                delp,
                q,
                ps,
                pe,
                pk,
                peln,
                pkz,
                phis,
                q_con,
                omga,
                ua,
                va,
                uc,
                vc,
                mfxd,
                mfyd,
                cxd,
                cyd,
                diss_estd,
            )

        # Enter orchestrated code - if applicable
        self._critical_path()

        with self.perf_collector.timestep_timer.clock("dycore-to-numpy"):
            self.output_dict = self._prep_outputs_for_geos()

        # Collect performance of the timestep and write a json file for rank 0
        self.perf_collector.collect_performance()
        for k, v in self.perf_collector.times_per_step[0].items():
            if k not in timings.keys():
                timings[k] = [v]
            else:
                timings[k].append(v)
        self.perf_collector.clear()

        return self.output_dict, timings

    def _put_fortran_data_in_dycore(
        self,
        u: np.ndarray,
        v: np.ndarray,
        w: np.ndarray,
        delz: np.ndarray,
        pt: np.ndarray,
        delp: np.ndarray,
        q: np.ndarray,
        ps: np.ndarray,
        pe: np.ndarray,
        pk: np.ndarray,
        peln: np.ndarray,
        pkz: np.ndarray,
        phis: np.ndarray,
        q_con: np.ndarray,
        omga: np.ndarray,
        ua: np.ndarray,
        va: np.ndarray,
        uc: np.ndarray,
        vc: np.ndarray,
        mfxd: np.ndarray,
        mfyd: np.ndarray,
        cxd: np.ndarray,
        cyd: np.ndarray,
        diss_estd: np.ndarray,
    ) -> fv3core.DycoreState:
        isc = self._grid_indexing.isc
        jsc = self._grid_indexing.jsc
        iec = self._grid_indexing.iec + 1
        jec = self._grid_indexing.jec + 1

        state = self.dycore_state

        # Assign compute domain:
        pace.util.utils.safe_assign_array(state.u.view[:], u[isc:iec, jsc : jec + 1, :])
        pace.util.utils.safe_assign_array(state.v.view[:], v[isc : iec + 1, jsc:jec, :])
        pace.util.utils.safe_assign_array(state.w.view[:], w[isc:iec, jsc:jec, :])
        pace.util.utils.safe_assign_array(state.ua.view[:], ua[isc:iec, jsc:jec, :])
        pace.util.utils.safe_assign_array(state.va.view[:], va[isc:iec, jsc:jec, :])
        pace.util.utils.safe_assign_array(
            state.uc.view[:], uc[isc : iec + 1, jsc:jec, :]
        )
        pace.util.utils.safe_assign_array(
            state.vc.view[:], vc[isc:iec, jsc : jec + 1, :]
        )

        pace.util.utils.safe_assign_array(state.delz.view[:], delz[isc:iec, jsc:jec, :])
        pace.util.utils.safe_assign_array(state.pt.view[:], pt[isc:iec, jsc:jec, :])
        pace.util.utils.safe_assign_array(state.delp.view[:], delp[isc:iec, jsc:jec, :])

        pace.util.utils.safe_assign_array(state.mfxd.view[:], mfxd)
        pace.util.utils.safe_assign_array(state.mfyd.view[:], mfyd)
        pace.util.utils.safe_assign_array(state.cxd.view[:], cxd[:, jsc:jec, :])
        pace.util.utils.safe_assign_array(state.cyd.view[:], cyd[isc:iec, :, :])

        pace.util.utils.safe_assign_array(state.ps.view[:], ps[isc:iec, jsc:jec])
        pace.util.utils.safe_assign_array(
            state.pe.data[isc - 1 : iec + 1, jsc - 1 : jec + 1, :], pe
        )
        pace.util.utils.safe_assign_array(state.pk.view[:], pk)
        pace.util.utils.safe_assign_array(state.peln.view[:], peln)
        pace.util.utils.safe_assign_array(state.pkz.view[:], pkz)
        pace.util.utils.safe_assign_array(state.phis.view[:], phis[isc:iec, jsc:jec])
        pace.util.utils.safe_assign_array(
            state.q_con.view[:], q_con[isc:iec, jsc:jec, :]
        )
        pace.util.utils.safe_assign_array(state.omga.view[:], omga[isc:iec, jsc:jec, :])
        pace.util.utils.safe_assign_array(
            state.diss_estd.view[:], diss_estd[isc:iec, jsc:jec, :]
        )

        # tracer quantities should be a 4d array in order:
        # vapor, liquid, ice, rain, snow, graupel, cloud
        pace.util.utils.safe_assign_array(
            state.qvapor.view[:], q[isc:iec, jsc:jec, :, 0]
        )
        pace.util.utils.safe_assign_array(
            state.qliquid.view[:], q[isc:iec, jsc:jec, :, 1]
        )
        pace.util.utils.safe_assign_array(state.qice.view[:], q[isc:iec, jsc:jec, :, 2])
        pace.util.utils.safe_assign_array(
            state.qrain.view[:], q[isc:iec, jsc:jec, :, 3]
        )
        pace.util.utils.safe_assign_array(
            state.qsnow.view[:], q[isc:iec, jsc:jec, :, 4]
        )
        pace.util.utils.safe_assign_array(
            state.qgraupel.view[:], q[isc:iec, jsc:jec, :, 5]
        )
        pace.util.utils.safe_assign_array(state.qcld.view[:], q[isc:iec, jsc:jec, :, 6])

        return state

    def _prep_outputs_for_geos(self) -> Dict[str, np.ndarray]:
        output_dict = self.output_dict
        isc = self._grid_indexing.isc
        jsc = self._grid_indexing.jsc
        iec = self._grid_indexing.iec + 1
        jec = self._grid_indexing.jec + 1

        if self._fortran_mem_space != self._pace_mem_space:
            pace.util.utils.safe_assign_array(
                output_dict["u"], self.dycore_state.u.data[:-1, :, :-1]
            )
            pace.util.utils.safe_assign_array(
                output_dict["v"], self.dycore_state.v.data[:, :-1, :-1]
            )
            pace.util.utils.safe_assign_array(
                output_dict["w"], self.dycore_state.w.data[:-1, :-1, :-1]
            )
            pace.util.utils.safe_assign_array(
                output_dict["ua"], self.dycore_state.ua.data[:-1, :-1, :-1]
            )
            pace.util.utils.safe_assign_array(
                output_dict["va"], self.dycore_state.va.data[:-1, :-1, :-1]
            )
            pace.util.utils.safe_assign_array(
                output_dict["uc"], self.dycore_state.uc.data[:, :-1, :-1]
            )
            pace.util.utils.safe_assign_array(
                output_dict["vc"], self.dycore_state.vc.data[:-1, :, :-1]
            )

            pace.util.utils.safe_assign_array(
                output_dict["delz"], self.dycore_state.delz.data[:-1, :-1, :-1]
            )
            pace.util.utils.safe_assign_array(
                output_dict["pt"], self.dycore_state.pt.data[:-1, :-1, :-1]
            )
            pace.util.utils.safe_assign_array(
                output_dict["delp"], self.dycore_state.delp.data[:-1, :-1, :-1]
            )

            pace.util.utils.safe_assign_array(
                output_dict["mfxd"],
                self.dycore_state.mfxd.data[isc : iec + 1, jsc:jec, :-1],
            )
            pace.util.utils.safe_assign_array(
                output_dict["mfyd"],
                self.dycore_state.mfyd.data[isc:iec, jsc : jec + 1, :-1],
            )
            pace.util.utils.safe_assign_array(
                output_dict["cxd"], self.dycore_state.cxd.data[isc : iec + 1, :-1, :-1]
            )
            pace.util.utils.safe_assign_array(
                output_dict["cyd"], self.dycore_state.cyd.data[:-1, jsc : jec + 1, :-1]
            )

            pace.util.utils.safe_assign_array(
                output_dict["ps"], self.dycore_state.ps.data[:-1, :-1]
            )
            pace.util.utils.safe_assign_array(
                output_dict["pe"],
                self.dycore_state.pe.data[isc - 1 : iec + 1, jsc - 1 : jec + 1, :],
            )
            pace.util.utils.safe_assign_array(
                output_dict["pk"], self.dycore_state.pk.data[isc:iec, jsc:jec, :]
            )
            pace.util.utils.safe_assign_array(
                output_dict["peln"], self.dycore_state.peln.data[isc:iec, jsc:jec, :]
            )
            pace.util.utils.safe_assign_array(
                output_dict["pkz"], self.dycore_state.pkz.data[isc:iec, jsc:jec, :-1]
            )
            pace.util.utils.safe_assign_array(
                output_dict["phis"], self.dycore_state.phis.data[:-1, :-1]
            )
            pace.util.utils.safe_assign_array(
                output_dict["q_con"], self.dycore_state.q_con.data[:-1, :-1, :-1]
            )
            pace.util.utils.safe_assign_array(
                output_dict["omga"], self.dycore_state.omga.data[:-1, :-1, :-1]
            )
            pace.util.utils.safe_assign_array(
                output_dict["diss_estd"],
                self.dycore_state.diss_estd.data[:-1, :-1, :-1],
            )

            pace.util.utils.safe_assign_array(
                output_dict["qvapor"], self.dycore_state.qvapor.data[:-1, :-1, :-1]
            )
            pace.util.utils.safe_assign_array(
                output_dict["qliquid"], self.dycore_state.qliquid.data[:-1, :-1, :-1]
            )
            pace.util.utils.safe_assign_array(
                output_dict["qice"], self.dycore_state.qice.data[:-1, :-1, :-1]
            )
            pace.util.utils.safe_assign_array(
                output_dict["qrain"], self.dycore_state.qrain.data[:-1, :-1, :-1]
            )
            pace.util.utils.safe_assign_array(
                output_dict["qsnow"], self.dycore_state.qsnow.data[:-1, :-1, :-1]
            )
            pace.util.utils.safe_assign_array(
                output_dict["qgraupel"], self.dycore_state.qgraupel.data[:-1, :-1, :-1]
            )
            pace.util.utils.safe_assign_array(
                output_dict["qcld"], self.dycore_state.qcld.data[:-1, :-1, :-1]
            )
        else:
            output_dict["u"] = self.dycore_state.u.data[:-1, :, :-1]
            output_dict["v"] = self.dycore_state.v.data[:, :-1, :-1]
            output_dict["w"] = self.dycore_state.w.data[:-1, :-1, :-1]
            output_dict["ua"] = self.dycore_state.ua.data[:-1, :-1, :-1]
            output_dict["va"] = self.dycore_state.va.data[:-1, :-1, :-1]
            output_dict["uc"] = self.dycore_state.uc.data[:, :-1, :-1]
            output_dict["vc"] = self.dycore_state.vc.data[:-1, :, :-1]
            output_dict["delz"] = self.dycore_state.delz.data[:-1, :-1, :-1]
            output_dict["pt"] = self.dycore_state.pt.data[:-1, :-1, :-1]
            output_dict["delp"] = self.dycore_state.delp.data[:-1, :-1, :-1]
            output_dict["mfxd"] = self.dycore_state.mfxd.data[
                isc : iec + 1, jsc:jec, :-1
            ]
            output_dict["mfyd"] = self.dycore_state.mfyd.data[
                isc:iec, jsc : jec + 1, :-1
            ]
            output_dict["cxd"] = self.dycore_state.cxd.data[isc : iec + 1, :-1, :-1]
            output_dict["cyd"] = self.dycore_state.cyd.data[:-1, jsc : jec + 1, :-1]
            output_dict["ps"] = self.dycore_state.ps.data[:-1, :-1]
            output_dict["pe"] = self.dycore_state.pe.data[
                isc - 1 : iec + 1, jsc - 1 : jec + 1, :
            ]
            output_dict["pk"] = self.dycore_state.pk.data[isc:iec, jsc:jec, :]
            output_dict["peln"] = self.dycore_state.peln.data[isc:iec, jsc:jec, :]
            output_dict["pkz"] = self.dycore_state.pkz.data[isc:iec, jsc:jec, :-1]
            output_dict["phis"] = self.dycore_state.phis.data[:-1, :-1]
            output_dict["q_con"] = self.dycore_state.q_con.data[:-1, :-1, :-1]
            output_dict["omga"] = self.dycore_state.omga.data[:-1, :-1, :-1]
            output_dict["diss_estd"] = self.dycore_state.diss_estd.data[:-1, :-1, :-1]
            output_dict["qvapor"] = self.dycore_state.qvapor.data[:-1, :-1, :-1]
            output_dict["qliquid"] = self.dycore_state.qliquid.data[:-1, :-1, :-1]
            output_dict["qice"] = self.dycore_state.qice.data[:-1, :-1, :-1]
            output_dict["qrain"] = self.dycore_state.qrain.data[:-1, :-1, :-1]
            output_dict["qsnow"] = self.dycore_state.qsnow.data[:-1, :-1, :-1]
            output_dict["qgraupel"] = self.dycore_state.qgraupel.data[:-1, :-1, :-1]
            output_dict["qcld"] = self.dycore_state.qcld.data[:-1, :-1, :-1]

        return output_dict

    def _allocate_output_dir(self):
        if self._fortran_mem_space != self._pace_mem_space:
            nhalo = self._grid_indexing.n_halo
            shape_centered = self._grid_indexing.domain_full(add=(0, 0, 0))
            shape_x_interface = self._grid_indexing.domain_full(add=(1, 0, 0))
            shape_y_interface = self._grid_indexing.domain_full(add=(0, 1, 0))
            shape_z_interface = self._grid_indexing.domain_full(add=(0, 0, 1))
            shape_2d = shape_centered[:-1]

            self.output_dict["u"] = np.empty((shape_y_interface))
            self.output_dict["v"] = np.empty((shape_x_interface))
            self.output_dict["w"] = np.empty((shape_centered))
            self.output_dict["ua"] = np.empty((shape_centered))
            self.output_dict["va"] = np.empty((shape_centered))
            self.output_dict["uc"] = np.empty((shape_x_interface))
            self.output_dict["vc"] = np.empty((shape_y_interface))

            self.output_dict["delz"] = np.empty((shape_centered))
            self.output_dict["pt"] = np.empty((shape_centered))
            self.output_dict["delp"] = np.empty((shape_centered))

            self.output_dict["mfxd"] = np.empty(
                (self._grid_indexing.domain_full(add=(1 - 2 * nhalo, -2 * nhalo, 0)))
            )
            self.output_dict["mfyd"] = np.empty(
                (self._grid_indexing.domain_full(add=(-2 * nhalo, 1 - 2 * nhalo, 0)))
            )
            self.output_dict["cxd"] = np.empty(
                (self._grid_indexing.domain_full(add=(1 - 2 * nhalo, 0, 0)))
            )
            self.output_dict["cyd"] = np.empty(
                (self._grid_indexing.domain_full(add=(0, 1 - 2 * nhalo, 0)))
            )

            self.output_dict["ps"] = np.empty((shape_2d))
            self.output_dict["pe"] = np.empty(
                (self._grid_indexing.domain_full(add=(2 - 2 * nhalo, 2 - 2 * nhalo, 1)))
            )
            self.output_dict["pk"] = np.empty(
                (self._grid_indexing.domain_full(add=(-2 * nhalo, -2 * nhalo, 1)))
            )
            self.output_dict["peln"] = np.empty(
                (self._grid_indexing.domain_full(add=(-2 * nhalo, -2 * nhalo, 1)))
            )
            self.output_dict["pkz"] = np.empty(
                (self._grid_indexing.domain_full(add=(-2 * nhalo, -2 * nhalo, 0)))
            )
            self.output_dict["phis"] = np.empty((shape_2d))
            self.output_dict["q_con"] = np.empty((shape_centered))
            self.output_dict["omga"] = np.empty((shape_centered))
            self.output_dict["diss_estd"] = np.empty((shape_centered))

            self.output_dict["qvapor"] = np.empty((shape_centered))
            self.output_dict["qliquid"] = np.empty((shape_centered))
            self.output_dict["qice"] = np.empty((shape_centered))
            self.output_dict["qrain"] = np.empty((shape_centered))
            self.output_dict["qsnow"] = np.empty((shape_centered))
            self.output_dict["qgraupel"] = np.empty((shape_centered))
            self.output_dict["qcld"] = np.empty((shape_centered))
        else:
            self.output_dict["u"] = None
            self.output_dict["v"] = None
            self.output_dict["w"] = None
            self.output_dict["ua"] = None
            self.output_dict["va"] = None
            self.output_dict["uc"] = None
            self.output_dict["vc"] = None
            self.output_dict["delz"] = None
            self.output_dict["pt"] = None
            self.output_dict["delp"] = None
            self.output_dict["mfxd"] = None
            self.output_dict["mfyd"] = None
            self.output_dict["cxd"] = None
            self.output_dict["cyd"] = None
            self.output_dict["ps"] = None
            self.output_dict["pe"] = None
            self.output_dict["pk"] = None
            self.output_dict["peln"] = None
            self.output_dict["pkz"] = None
            self.output_dict["phis"] = None
            self.output_dict["q_con"] = None
            self.output_dict["omga"] = None
            self.output_dict["diss_estd"] = None
            self.output_dict["qvapor"] = None
            self.output_dict["qliquid"] = None
            self.output_dict["qice"] = None
            self.output_dict["qrain"] = None
            self.output_dict["qsnow"] = None
            self.output_dict["qgraupel"] = None
            self.output_dict["qcld"] = None<|MERGE_RESOLUTION|>--- conflicted
+++ resolved
@@ -25,11 +25,7 @@
     """Override the Pace global stencil JIT to allow for 9-rank build
     on any setup.
 
-<<<<<<< HEAD
-    This is a workaround that requires to now _exactly_ when build is happening.
-=======
     This is a workaround that requires to know _exactly_ when build is happening.
->>>>>>> 0cdba147
     Using this as a context manager, we leverage the DaCe build system to override
     the name and build the 9 codepaths required- while every other rank wait.
 
