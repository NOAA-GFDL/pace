--- conflicted
+++ resolved
@@ -11,23 +11,13 @@
 from pace.driver.performance.collector import PerformanceCollector
 from pace.dsl.dace import DaceConfig, orchestrate
 from pace.dsl.gt4py_utils import is_gpu_backend
-<<<<<<< HEAD
 from pace.util.logging import pace_log
-=======
->>>>>>> b8edbf2a
 
 
 @enum.unique
 class MemorySpace(enum.Enum):
     HOST = 0
     DEVICE = 1
-<<<<<<< HEAD
-
-
-def assign_no_copy(A, B):
-    A = B
-=======
->>>>>>> b8edbf2a
 
 
 class GeosDycoreWrapper:
