--- conflicted
+++ resolved
@@ -172,14 +172,10 @@
             dace_compiletime_args=["state"],
         )
         if timestep == timedelta(seconds=0):
-<<<<<<< HEAD
-            raise RuntimeError("Bad dynamical core configuration: bdt is 0")
-=======
             raise RuntimeError(
                 "Bad dynamical core configuration:"
                 " the atmospheric timestep is 0 seconds!"
             )
->>>>>>> 53340153
         # nested and stretched_grid are options in the Fortran code which we
         # have not implemented, so they are hard-coded here.
         self.call_checkpointer = checkpointer is not None
@@ -550,13 +546,8 @@
 
                     # TODO: When NQ=9, we shouldn't need to pass qcld explicitly
                     #       since it's in self.tracers. It should not be an issue since
-<<<<<<< HEAD
-                    #       we don't have self.tracers & qcld computation at
-                    #       the same time.
-=======
                     #       we don't have self.tracers & qcld computation at the same
                     #       time
->>>>>>> 53340153
                     #       When NQ=8, we do need qcld passed explicitely
                     self._lagrangian_to_eulerian_obj(
                         self.tracers,
