--- conflicted
+++ resolved
@@ -929,16 +929,8 @@
                 },
             )
         )
-<<<<<<< HEAD
-        self._accumulate_heat_source_and_dissipation_estimate_stencil = (
-            stencil_factory.from_dims_halo(
-                func=accumulate_heat_source_and_dissipation_estimate,
-                compute_dims=[X_DIM, Y_DIM, Z_DIM],
-            )
-        )
-=======
-
-        if (self._d_con > 1.e-5) or (self._do_stochastic_ke_backscatter):
+
+        if (self._d_con > 1.0e-5) or (self._do_stochastic_ke_backscatter):
             self._accumulate_heat_source_and_dissipation_estimate_stencil = (
                 stencil_factory.from_dims_halo(
                     func=accumulate_heat_source_and_dissipation_estimate,
@@ -946,7 +938,6 @@
                 )
             )
 
->>>>>>> 53340153
         self._compute_vorticity_stencil = stencil_factory.from_dims_halo(
             compute_vorticity,
             compute_dims=[X_DIM, Y_DIM, Z_DIM],
@@ -1260,18 +1251,12 @@
             self._tmp_diss_e,
             self._column_namelist["d_con"],
         )
-<<<<<<< HEAD
-        self._accumulate_heat_source_and_dissipation_estimate_stencil(
-            self._tmp_heat_s, heat_source, self._tmp_diss_e, diss_est
-        )
-=======
-
-        if (self._d_con > 1.e-5) or (self._do_stochastic_ke_backscatter):
+
+        if (self._d_con > 1.0e-5) or (self._do_stochastic_ke_backscatter):
             self._accumulate_heat_source_and_dissipation_estimate_stencil(
                 self._tmp_heat_s, heat_source, self._tmp_diss_e, diss_est
             )
-        
->>>>>>> 53340153
+
         self._update_u_and_v_stencil(
             self._tmp_ut,
             self._tmp_vt,
