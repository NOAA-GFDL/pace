--- conflicted
+++ resolved
@@ -225,11 +225,8 @@
         dx_const: float = 1000.0,
         dy_const: float = 1000.0,
         deglat: float = 15.0,
-<<<<<<< HEAD
         extdgrid: bool = False,
-=======
         eta_file: str = "None",
->>>>>>> 34eeea44
     ):
         self._grid_type = grid_type
         self._dx_const = dx_const
@@ -430,6 +427,7 @@
         quantity_factory,
         communicator,
         grid_type,
+        eta_file: str = "None",
     ) -> "MetricTerms":
         """
         Generates a metric terms object, using input from data contained in an
@@ -440,6 +438,7 @@
             communicator=communicator,
             grid_type=grid_type,
             extdgrid=True,
+            eta_file=eta_file,
         )
 
         rad_conv = PI / 180.0
