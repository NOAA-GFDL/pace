import dataclasses
import functools
import warnings
from typing import Tuple

import numpy as np

from pace import util
from pace.dsl.gt4py_utils import asarray
from pace.dsl.stencil import GridIndexing
from pace.dsl.typing import Float
from pace.stencils.corners import (
    fill_corners_2d,
    fill_corners_agrid,
    fill_corners_cgrid,
    fill_corners_dgrid,
)
from pace.util import X_DIM, X_INTERFACE_DIM, Y_DIM, Y_INTERFACE_DIM, Z_INTERFACE_DIM
from pace.util.constants import N_HALO_DEFAULT, PI, RADIUS

from .eta import set_hybrid_pressure_coefficients
from .geometry import (
    calc_unit_vector_south,
    calc_unit_vector_west,
    calculate_divg_del6,
    calculate_grid_a,
    calculate_grid_z,
    calculate_l2c_vu,
    calculate_supergrid_cos_sin,
    calculate_trig_uv,
    calculate_xy_unit_vectors,
    edge_factors,
    efactor_a2c_v,
    get_center_vector,
    supergrid_corner_fix,
    unit_vector_lonlat,
)
from .gnomonic import (
    get_area,
    great_circle_distance_along_axis,
    local_gnomonic_ed,
    lon_lat_corner_to_cell_center,
    lon_lat_midpoint,
    lon_lat_to_xyz,
    set_c_grid_tile_border_area,
    set_corner_area_to_triangle_area,
    set_tile_border_dxc,
    set_tile_border_dyc,
)
from .mirror import mirror_grid


# TODO: when every environment in python3.8, remove
# this custom decorator
def cached_property(func):
    @property
    @functools.lru_cache()
    def wrapper(self, *args, **kwargs):
        return func(self, *args, **kwargs)

    return wrapper


def ignore_zero_division(func):
    @functools.wraps(func)
    def wrapped(*args, **kwargs):
        with warnings.catch_warnings():
            warnings.simplefilter("ignore")
            return func(*args, **kwargs)

    return wrapped


def quantity_cast_to_model_float(
    quantity_factory: util.QuantityFactory, qty_64: util.Quantity
) -> util.Quantity:
    """Copy & cast from 64-bit float to model precision if need be"""
    qty = quantity_factory.zeros(qty_64.dims, qty_64.units, dtype=Float)
    qty.data[:] = qty_64.data[:]
    return qty


@dataclasses.dataclass
class GridDefinition:
    dims: Tuple[str, ...]
    units: str


class GridDefinitions:
    CELL_CENTER = (X_DIM, Y_DIM)
    CELL_CORNERS = (X_INTERFACE_DIM, Y_INTERFACE_DIM)
    LON_OR_LAT_DIM = "lon_or_lat"
    TILE_DIM = "tile"
    CARTESIAN_DIM = "xyz_direction"

    grid = GridDefinition(dims=CELL_CORNERS + (LON_OR_LAT_DIM,), units="radians")
    agrid = GridDefinition(dims=CELL_CENTER + (LON_OR_LAT_DIM,), units="radians")
    lon = GridDefinition(dims=CELL_CORNERS, units="radians")
    lat = GridDefinition(dims=CELL_CORNERS, units="radians")
    lon_agrid = GridDefinition(dims=CELL_CENTER, units="radians")
    lat_agrid = GridDefinition(dims=CELL_CENTER, units="radians")
    area = GridDefinition(dims=CELL_CENTER, units="m^2")
    area_cgrid = GridDefinition(dims=CELL_CORNERS, units="m^2")
    rarea = GridDefinition(dims=area.dims, units="1/m^2")
    rarea_c = GridDefinition(dims=area_cgrid.dims, units="1/m^2")
    dx = GridDefinition(dims=(X_DIM, Y_INTERFACE_DIM), units="m")
    dy = GridDefinition(dims=(X_INTERFACE_DIM, Y_DIM), units="m")
    dxc = GridDefinition(dims=(X_INTERFACE_DIM, Y_DIM), units="m")
    dyc = GridDefinition(dims=(X_DIM, Y_INTERFACE_DIM), units="m")
    dxa = GridDefinition(dims=CELL_CENTER, units="m")
    dya = GridDefinition(dims=CELL_CENTER, units="m")
    rdx = GridDefinition(dims=dx.dims, units="1/m")
    rdy = GridDefinition(dims=dy.dims, units="1/m")
    rdxc = GridDefinition(dims=dxc.dims, units="1/m")
    rdyc = GridDefinition(dims=dyc.dims, units="1/m")
    rdxa = GridDefinition(dims=dxa.dims, units="1/m")
    rdya = GridDefinition(dims=dya.dims, units="1/m")
    ak = GridDefinition(dims=(Z_INTERFACE_DIM,), units="m")
    bk = GridDefinition(dims=(Z_INTERFACE_DIM,), units="m")
    ec1 = GridDefinition(dims=CELL_CENTER + (CARTESIAN_DIM,), units="m")
    ec2 = GridDefinition(dims=CELL_CENTER + (CARTESIAN_DIM,), units="m")
    ew1 = GridDefinition(dims=CELL_CORNERS + (CARTESIAN_DIM,), units="m")
    ew2 = GridDefinition(dims=CELL_CORNERS + (CARTESIAN_DIM,), units="m")
    es1 = GridDefinition(
        dims=(
            X_DIM,
            Y_INTERFACE_DIM,
            CARTESIAN_DIM,
        ),
        units="m",
    )
    es2 = GridDefinition(
        dims=(
            X_DIM,
            Y_INTERFACE_DIM,
            CARTESIAN_DIM,
        ),
        units="m",
    )
    cosa_u = GridDefinition(dims=(X_INTERFACE_DIM, Y_DIM), units="")
    cosa_v = GridDefinition(dims=(X_DIM, Y_INTERFACE_DIM), units="")
    cosa_s = GridDefinition(dims=(X_DIM, Y_DIM), units="")
    sina_u = GridDefinition(dims=(X_INTERFACE_DIM, Y_DIM), units="")
    sina_v = GridDefinition(dims=(X_DIM, Y_INTERFACE_DIM), units="")
    rsin_u = GridDefinition(dims=(X_INTERFACE_DIM, Y_DIM), units="")
    rsin_v = GridDefinition(dims=(X_DIM, Y_INTERFACE_DIM), units="")
    rsina = GridDefinition(dims=(X_INTERFACE_DIM, Y_INTERFACE_DIM), units="")
    rsin2 = GridDefinition(dims=(X_DIM, Y_DIM), units="")
    cosa = GridDefinition(dims=(X_INTERFACE_DIM, Y_INTERFACE_DIM), units="")
    sina = GridDefinition(dims=(X_INTERFACE_DIM, Y_INTERFACE_DIM), units="")
    cos_sg1 = GridDefinition(dims=(X_DIM, Y_DIM), units="")
    cos_sg2 = GridDefinition(dims=(X_DIM, Y_DIM), units="")
    cos_sg3 = GridDefinition(dims=(X_DIM, Y_DIM), units="")
    cos_sg4 = GridDefinition(dims=(X_DIM, Y_DIM), units="")
    cos_sg5 = GridDefinition(dims=(X_DIM, Y_DIM), units="")
    cos_sg6 = GridDefinition(dims=(X_DIM, Y_DIM), units="")
    cos_sg7 = GridDefinition(dims=(X_DIM, Y_DIM), units="")
    cos_sg8 = GridDefinition(dims=(X_DIM, Y_DIM), units="")
    cos_sg9 = GridDefinition(dims=(X_DIM, Y_DIM), units="")
    sin_sg1 = GridDefinition(dims=(X_DIM, Y_DIM), units="")
    sin_sg2 = GridDefinition(dims=(X_DIM, Y_DIM), units="")
    sin_sg3 = GridDefinition(dims=(X_DIM, Y_DIM), units="")
    sin_sg4 = GridDefinition(dims=(X_DIM, Y_DIM), units="")
    sin_sg5 = GridDefinition(dims=(X_DIM, Y_DIM), units="")
    sin_sg6 = GridDefinition(dims=(X_DIM, Y_DIM), units="")
    sin_sg7 = GridDefinition(dims=(X_DIM, Y_DIM), units="")
    sin_sg8 = GridDefinition(dims=(X_DIM, Y_DIM), units="")
    sin_sg9 = GridDefinition(dims=(X_DIM, Y_DIM), units="")
    l2c_u = GridDefinition(dims=(X_DIM, Y_INTERFACE_DIM), units="")
    l2c_v = GridDefinition(dims=(X_INTERFACE_DIM, Y_DIM), units="")
    ee1 = GridDefinition(dims=CELL_CORNERS + (CARTESIAN_DIM,), units="")
    ee2 = GridDefinition(dims=CELL_CORNERS + (CARTESIAN_DIM,), units="")
    del6_u = GridDefinition(dims=(X_DIM, Y_INTERFACE_DIM), units="")
    del6_v = GridDefinition(dims=(X_INTERFACE_DIM, Y_DIM), units="")
    divg_u = GridDefinition(dims=(X_DIM, Y_INTERFACE_DIM), units="")
    divg_v = GridDefinition(dims=(X_INTERFACE_DIM, Y_DIM), units="")
    z11 = GridDefinition(dims=(X_DIM, Y_DIM), units="")
    z12 = GridDefinition(dims=(X_DIM, Y_DIM), units="")
    z21 = GridDefinition(dims=(X_DIM, Y_DIM), units="")
    z22 = GridDefinition(dims=(X_DIM, Y_DIM), units="")
    a11 = GridDefinition(dims=(X_DIM, Y_DIM), units="")
    a12 = GridDefinition(dims=(X_DIM, Y_DIM), units="")
    a21 = GridDefinition(dims=(X_DIM, Y_DIM), units="")
    a22 = GridDefinition(dims=(X_DIM, Y_DIM), units="")
    edge_s = GridDefinition(dims=(X_INTERFACE_DIM,), units="")
    edge_n = GridDefinition(dims=(X_INTERFACE_DIM,), units="")
    edge_e = GridDefinition(
        dims=(
            X_DIM,
            Y_INTERFACE_DIM,
        ),
        units="",
    )
    edge_w = GridDefinition(
        dims=(
            X_DIM,
            Y_INTERFACE_DIM,
        ),
        units="",
    )
    edge_vect_s = GridDefinition(dims=(X_DIM,), units="")
    edge_vect_n = GridDefinition(dims=(X_DIM,), units="")
    edge_vect_e_1d = GridDefinition(dims=(Y_DIM,), units="")
    edge_vect_w_1d = GridDefinition(dims=(Y_DIM,), units="")
    edge_vect_e = GridDefinition(dims=(X_DIM, Y_DIM), units="")
    edge_vect_w = GridDefinition(dims=(X_DIM, Y_DIM), units="")


# TODO
# corners use sizer + partitioner rather than GridIndexer,
# have to refactor fv3core calls to corners to do this as well
class MetricTerms:
    LON_OR_LAT_DIM = GridDefinitions.LON_OR_LAT_DIM
    TILE_DIM = GridDefinitions.TILE_DIM
    CARTESIAN_DIM = GridDefinitions.CARTESIAN_DIM
    N_TILES = 6
    RIGHT_HAND_GRID = False

    def __init__(
        self,
        *,
        quantity_factory: util.QuantityFactory,
        communicator: util.Communicator,
        grid_type: int = 0,
        dx_const: float = 1000.0,
        dy_const: float = 1000.0,
        deglat: float = 15.0,
        extdgrid: bool = False,
    ):
        self._grid_type = grid_type
        self._dx_const = dx_const
        self._dy_const = dy_const
        self._deglat = deglat
        self._halo = N_HALO_DEFAULT
        self._comm = communicator
        self._partitioner = self._comm.partitioner
        self._tile_partitioner = self._comm.tile.partitioner
        self._rank = self._comm.rank
        self.quantity_factory = quantity_factory
        self.quantity_factory.set_extra_dim_lengths(
            **{
                self.LON_OR_LAT_DIM: 2,
                self.TILE_DIM: 6,
                self.CARTESIAN_DIM: 3,
            }
        )
        self._grid_indexing = GridIndexing.from_sizer_and_communicator(
            self.quantity_factory.sizer, self._comm
        )
        self._grid_dims = [
            util.X_INTERFACE_DIM,
            util.Y_INTERFACE_DIM,
            self.LON_OR_LAT_DIM,
        ]
        self._grid_64 = self.quantity_factory.zeros(
            self._grid_dims,
            "radians",
            dtype=np.float64,
            allow_mismatch_float_precision=True,
        )
        # This will carry the public version of the grid
        # for the selected floating point precision
        self._grid = None
        npx, npy, ndims = self._tile_partitioner.global_extent(self._grid_64)
        self._npx = npx
        self._npy = npy
        self._npz = self.quantity_factory.sizer.get_extent(util.Z_DIM)[0]
        self._agrid_64 = self.quantity_factory.zeros(
            [util.X_DIM, util.Y_DIM, self.LON_OR_LAT_DIM],
            "radians",
            dtype=np.float64,
            allow_mismatch_float_precision=True,
        )
        # This will carry the public version of the agrid
        # for the selected floating point precision
        self._agrid = None
        self._np = self._grid_64.np
        self._dx = None
        self._dy = None
        self._dx_agrid = None
        self._dy_agrid = None
        self._dx_center = None
        self._dy_center = None
        self._area = None
        self._area_c = None
        self._ks = None
        self._ak = None
        self._bk = None
        self._ptop = None
        self._ec1 = None
        self._ec2 = None
        self._ew1 = None
        self._ew2 = None
        self._es1 = None
        self._es2 = None
        self._ee1 = None
        self._ee2 = None
        self._l2c_v = None
        self._l2c_u = None
        self._cos_sg1 = None
        self._cos_sg2 = None
        self._cos_sg3 = None
        self._cos_sg4 = None
        self._cos_sg5 = None
        self._cos_sg6 = None
        self._cos_sg7 = None
        self._cos_sg8 = None
        self._cos_sg9 = None
        self._sin_sg1 = None
        self._sin_sg2 = None
        self._sin_sg3 = None
        self._sin_sg4 = None
        self._sin_sg5 = None
        self._sin_sg6 = None
        self._sin_sg7 = None
        self._sin_sg8 = None
        self._sin_sg9 = None
        self._cosa = None
        self._sina = None
        self._cosa_u = None
        self._cosa_v = None
        self._cosa_s = None
        self._sina_u = None
        self._sina_v = None
        self._rsin_u = None
        self._rsin_v = None
        self._rsina = None
        self._rsin2 = None
        self._del6_u = None
        self._del6_v = None
        self._divg_u = None
        self._divg_v = None
        self._vlon = None
        self._vlat = None
        self._z11 = None
        self._z12 = None
        self._z21 = None
        self._z22 = None
        self._a11 = None
        self._a12 = None
        self._a21 = None
        self._a22 = None
        self._edge_w = None
        self._edge_e = None
        self._edge_s = None
        self._edge_n = None
        self._edge_vect_w = None
        self._edge_vect_e = None
        self._edge_vect_s = None
        self._edge_vect_n = None
        self._edge_vect_w_2d = None
        self._edge_vect_e_2d = None
        self._da_min = None
        self._da_max = None
        self._da_min_c = None
        self._da_max_c = None

        # Data held for calculation only
        self._dx_64 = None
        self._dy_64 = None
        self._dxc_64 = None
        self._dyc_64 = None
        self._z11_64 = None
        self._z12_64 = None
        self._z21_64 = None
        self._z22_64 = None
        self._sina_u_64 = None
        self._sina_v_64 = None
        self._ec1_64 = None
        self._ec2_64 = None
        self._sin_sg5_64 = None
        self._vlon_64 = None
        self._vlat_64 = None

<<<<<<< HEAD
        if extdgrid is False:
            self._init_dgrid()
            self._init_agrid()

    # from_generated class method
    # Generates a metric terms object, which will perform
    # the same function as the __init__ method for MetricTerms
    # initializing the dgrid by input from data contained in an
    # externally generated tile file
    @classmethod
    def from_generated(
        cls,
        x,
        y,
        dx,
        dy,
        quantity_factory: util.QuantityFactory,
        communicator: util.Communicator,
        grid_type: int = 0,
        dx_const: float = 1000.0,
        dy_const: float = 1000.0,
        deglat: float = 15.0,
        extdgrid: bool = True,
    ) -> "MetricTerms":
        mt_obj = MetricTerms(
            quantity_factory=quantity_factory,
            communicator=communicator,
            grid_type=grid_type,
            dx_const=dx_const,
            dy_const=dy_const,
            deglat=deglat,
            extdgrid=extdgrid,
        )

        mt_obj.grid.data[:, :, 0] = x * (PI / 180)
        mt_obj.grid.data[:, :, 1] = y * (PI / 180)
        mt_obj._dx = dx
        mt_obj._dy = dy

        mt_obj._init_agrid()

        return mt_obj
=======
        # Initialize grids and configure internal numerics
        if grid_type == 4:
            self._compute_dxdy = self._compute_dxdy_cartesian
            self._compute_dxdy_agrid = self._compute_dxdy_agrid_cartesian
            self._compute_dxdy_center = self._compute_dxdy_center_cartesian
            self._compute_area = self._compute_area_cartesian
            self._compute_area_c = self._compute_area_c_cartesian
            self._calculate_center_vectors = self._calculate_center_vectors_cartesian
            self._calculate_vectors_west = self._calculate_vectors_west_cartesian
            self._calculate_vectors_south = self._calculate_vectors_south_cartesian
            self._init_cell_trigonometry = self._init_cell_trigonometry_cartesian
            self._calculate_latlon_momentum_correction = (
                self._calculate_latlon_momentum_correction_cartesian
            )
            self._calculate_xy_unit_vectors = self._calculate_xy_unit_vectors_cartesian
            self._calculate_unit_vectors_lonlat = (
                self._calculate_unit_vectors_lonlat_cartesian
            )
            self._init_cartesian()
        elif grid_type < 3:
            self._compute_dxdy = self._compute_dxdy_cube_sphere
            self._compute_dxdy_agrid = self._compute_dxdy_agrid_cube_sphere
            self._compute_dxdy_center = self._compute_dxdy_center_cube_sphere
            self._compute_area = self._compute_area_cube_sphere
            self._compute_area_c = self._compute_area_c_cube_sphere
            self._calculate_center_vectors = self._calculate_center_vectors_cube_sphere
            self._calculate_vectors_west = self._calculate_vectors_west_cube_sphere
            self._calculate_vectors_south = self._calculate_vectors_south_cube_sphere
            self._init_cell_trigonometry = self._init_cell_trigonometry_cube_sphere
            self._calculate_latlon_momentum_correction = (
                self._calculate_latlon_momentum_correction_cube_sphere
            )
            self._calculate_xy_unit_vectors = (
                self._calculate_xy_unit_vectors_cube_sphere
            )
            self._calculate_unit_vectors_lonlat = (
                self._calculate_unit_vectors_lonlat_cube_sphere
            )
            self._init_dgrid()
            self._init_agrid()
        else:
            raise NotImplementedError(f"Unsupported grid_type = {grid_type}")
>>>>>>> f1111af6

    @classmethod
    def from_tile_sizing(
        cls,
        npx: int,
        npy: int,
        npz: int,
        communicator: util.Communicator,
        backend: str,
        grid_type: int = 0,
        dx_const: float = 1000.0,
        dy_const: float = 1000.0,
        deglat: float = 15.0,
    ) -> "MetricTerms":
        sizer = util.SubtileGridSizer.from_tile_params(
            nx_tile=npx - 1,
            ny_tile=npy - 1,
            nz=npz,
            n_halo=N_HALO_DEFAULT,
            extra_dim_lengths={
                cls.LON_OR_LAT_DIM: 2,
                cls.TILE_DIM: 6,
                cls.CARTESIAN_DIM: 3,
            },
            layout=communicator.partitioner.tile.layout,
        )
        quantity_factory = util.QuantityFactory.from_backend(sizer, backend=backend)
        return cls(
            quantity_factory=quantity_factory,
            communicator=communicator,
            grid_type=grid_type,
            dx_const=dx_const,
            dy_const=dy_const,
            deglat=deglat,
        )

    @property
    def grid(self):
        if not self._grid:
            self._grid = quantity_cast_to_model_float(
                self.quantity_factory, self._grid_64
            )
        return self._grid

    @property
    def dgrid_lon_lat(self):
        """
        the longitudes and latitudes of the cell corners
        """
        return self.grid

    @property
    def gridvar(self):
        return self.grid

    @property
    def agrid(self):
        if not self._agrid:
            self._agrid = quantity_cast_to_model_float(
                self.quantity_factory, self._agrid_64
            )
        return self._agrid

    @property
    def agrid_lon_lat(self):
        """
        the longitudes and latitudes of the cell centers
        """
        return self.agrid

    @property
    def lon(self):
        return util.Quantity(
            data=self.grid.data[:, :, 0],
            dims=self.grid.dims[:2],
            origin=self.grid.origin[:2],
            extent=self.grid.extent[:2],
            units=self.grid.units,
            gt4py_backend=self.grid.gt4py_backend,
        )

    @property
    def lat(self) -> util.Quantity:
        return util.Quantity(
            data=self.grid.data[:, :, 1],
            dims=self.grid.dims[:2],
            origin=self.grid.origin[:2],
            extent=self.grid.extent[:2],
            units=self.grid.units,
            gt4py_backend=self.grid.gt4py_backend,
        )

    @property
    def lon_agrid(self) -> util.Quantity:
        return util.Quantity(
            data=self.agrid.data[:, :, 0],
            dims=self.agrid.dims[:2],
            origin=self.agrid.origin[:2],
            extent=self.agrid.extent[:2],
            units=self.agrid.units,
            gt4py_backend=self.agrid.gt4py_backend,
        )

    @property
    def lat_agrid(self) -> util.Quantity:
        return util.Quantity(
            data=self.agrid.data[:, :, 1],
            dims=self.agrid.dims[:2],
            origin=self.agrid.origin[:2],
            extent=self.agrid.extent[:2],
            units=self.agrid.units,
            gt4py_backend=self.agrid.gt4py_backend,
        )

    @property
    def dx(self) -> util.Quantity:
        """
        the distance between grid corners along the x-direction
        """
        if self._dx is None:
            self._dx, self._dy = self._compute_dxdy()
        return self._dx

    @property
    def dy(self) -> util.Quantity:
        """
        the distance between grid corners along the y-direction
        """
        if self._dy is None:
            self._dx, self._dy = self._compute_dxdy()
        return self._dy

    @property
    def dxa(self) -> util.Quantity:
        """
        the with of each grid cell along the x-direction
        """
        if self._dx_agrid is None:
            self._dx_agrid, self._dy_agrid = self._compute_dxdy_agrid()
        return self._dx_agrid

    @property
    def dya(self) -> util.Quantity:
        """
        the with of each grid cell along the y-direction
        """
        if self._dy_agrid is None:
            self._dx_agrid, self._dy_agrid = self._compute_dxdy_agrid()
        return self._dy_agrid

    @property
    def dxc(self) -> util.Quantity:
        """
        the distance between cell centers along the x-direction
        """
        if self._dx_center is None:
            self._dx_center, self._dy_center = self._compute_dxdy_center()
        return self._dx_center

    @property
    def dyc(self) -> util.Quantity:
        """
        the distance between cell centers along the y-direction
        """
        if self._dy_center is None:
            self._dx_center, self._dy_center = self._compute_dxdy_center()
        return self._dy_center

    @property
    def ks(self) -> util.Quantity:
        """
        number of levels where the vertical coordinate is purely pressure-based
        """
        if self._ks is None:
            (
                self._ks,
                self._ptop,
                self._ak,
                self._bk,
            ) = self._set_hybrid_pressure_coefficients()
        return self._ks

    @property
    def ak(self) -> util.Quantity:
        """
        the ak coefficient used to calculate the pressure at a given k-level:
        pk = ak + (bk * ps)
        """
        if self._ak is None:
            (
                self._ks,
                self._ptop,
                self._ak,
                self._bk,
            ) = self._set_hybrid_pressure_coefficients()
        return self._ak

    @property
    def bk(self) -> util.Quantity:
        """
        the bk coefficient used to calculate the pressure at a given k-level:
        pk = ak + (bk * ps)
        """
        if self._bk is None:
            (
                self._ks,
                self._ptop,
                self._ak,
                self._bk,
            ) = self._set_hybrid_pressure_coefficients()
        return self._bk

    @property
    def ptop(self) -> util.Quantity:
        """
        the pressure of the top of atmosphere level
        """
        if self._ptop is None:
            (
                self._ks,
                self._ptop,
                self._ak,
                self._bk,
            ) = self._set_hybrid_pressure_coefficients()
        return self._ptop

    @property
    def ec1(self) -> util.Quantity:
        """
        cartesian components of the local unit vetcor
        in the x-direction at the cell centers
        3d array whose last dimension is length 3 and indicates cartesian x/y/z value
        """
        if self._ec1 is None:
            self._ec1, self._ec2 = self._calculate_center_vectors()
        return self._ec1

    @property
    def ec2(self) -> util.Quantity:
        """
        cartesian components of the local unit vetcor
        in the y-direation at the cell centers
        3d array whose last dimension is length 3 and indicates cartesian x/y/z value
        """
        if self._ec2 is None:
            self._ec1, self._ec2 = self._calculate_center_vectors()
        return self._ec2

    @property
    def ew1(self) -> util.Quantity:
        """
        cartesian components of the local unit vetcor
        in the x-direation at the left/right cell edges
        3d array whose last dimension is length 3 and indicates cartesian x/y/z value
        """
        if self._ew1 is None:
            self._ew1, self._ew2 = self._calculate_vectors_west()
        return self._ew1

    @property
    def ew2(self) -> util.Quantity:
        """
        cartesian components of the local unit vetcor
        in the y-direation at the left/right cell edges
        3d array whose last dimension is length 3 and indicates cartesian x/y/z value
        """
        if self._ew2 is None:
            self._ew1, self._ew2 = self._calculate_vectors_west()
        return self._ew2

    @property
    def cos_sg1(self) -> util.Quantity:
        """
        Cosine of the angle at point 1 of the 'supergrid' within each grid cell:
        9---4---8
        |       |
        1   5   3
        |       |
        6---2---7
        """
        if self._cos_sg1 is None:
            self._init_cell_trigonometry()
        return self._cos_sg1

    @property
    def cos_sg2(self) -> util.Quantity:
        """
        Cosine of the angle at point 2 of the 'supergrid' within each grid cell:
        9---4---8
        |       |
        1   5   3
        |       |
        6---2---7
        """
        if self._cos_sg2 is None:
            self._init_cell_trigonometry()
        return self._cos_sg2

    @property
    def cos_sg3(self) -> util.Quantity:
        """
        Cosine of the angle at point 3 of the 'supergrid' within each grid cell:
        9---4---8
        |       |
        1   5   3
        |       |
        6---2---7
        """
        if self._cos_sg3 is None:
            self._init_cell_trigonometry()
        return self._cos_sg3

    @property
    def cos_sg4(self) -> util.Quantity:
        """
        Cosine of the angle at point 4 of the 'supergrid' within each grid cell:
        9---4---8
        |       |
        1   5   3
        |       |
        6---2---7
        """
        if self._cos_sg4 is None:
            self._init_cell_trigonometry()
        return self._cos_sg4

    @property
    def cos_sg5(self) -> util.Quantity:
        """
        Cosine of the angle at point 5 of the 'supergrid' within each grid cell:
        9---4---8
        |       |
        1   5   3
        |       |
        6---2---7
        The inner product of ec1 and ec2 for point 5
        """
        if self._cos_sg5 is None:
            self._init_cell_trigonometry()
        return self._cos_sg5

    @property
    def cos_sg6(self) -> util.Quantity:
        """
        Cosine of the angle at point 6 of the 'supergrid' within each grid cell:
        9---4---8
        |       |
        1   5   3
        |       |
        6---2---7
        """
        if self._cos_sg6 is None:
            self._init_cell_trigonometry()
        return self._cos_sg6

    @property
    def cos_sg7(self) -> util.Quantity:
        """
        Cosine of the angle at point 7 of the 'supergrid' within each grid cell:
        9---4---8
        |       |
        1   5   3
        |       |
        6---2---7
        """
        if self._cos_sg7 is None:
            self._init_cell_trigonometry()
        return self._cos_sg7

    @property
    def cos_sg8(self) -> util.Quantity:
        """
        Cosine of the angle at point 8 of the 'supergrid' within each grid cell:
        9---4---8
        |       |
        1   5   3
        |       |
        6---2---7
        """
        if self._cos_sg8 is None:
            self._init_cell_trigonometry()
        return self._cos_sg8

    @property
    def cos_sg9(self) -> util.Quantity:
        """
        Cosine of the angle at point 9 of the 'supergrid' within each grid cell:
        9---4---8
        |       |
        1   5   3
        |       |
        6---2---7
        """
        if self._cos_sg9 is None:
            self._init_cell_trigonometry()
        return self._cos_sg9

    @property
    def sin_sg1(self) -> util.Quantity:
        """
        Sine of the angle at point 1 of the 'supergrid' within each grid cell:
        9---4---8
        |       |
        1   5   3
        |       |
        6---2---7
        """
        if self._sin_sg1 is None:
            self._init_cell_trigonometry()
        return self._sin_sg1

    @property
    def sin_sg2(self) -> util.Quantity:
        """
        Sine of the angle at point 2 of the 'supergrid' within each grid cell:
        9---4---8
        |       |
        1   5   3
        |       |
        6---2---7
        """
        if self._sin_sg2 is None:
            self._init_cell_trigonometry()
        return self._sin_sg2

    @property
    def sin_sg3(self) -> util.Quantity:
        """
        Sine of the angle at point 3 of the 'supergrid' within each grid cell:
        9---4---8
        |       |
        1   5   3
        |       |
        6---2---7
        """
        if self._sin_sg3 is None:
            self._init_cell_trigonometry()
        return self._sin_sg3

    @property
    def sin_sg4(self) -> util.Quantity:
        """
        Sine of the angle at point 4 of the 'supergrid' within each grid cell:
        9---4---8
        |       |
        1   5   3
        |       |
        6---2---7
        """
        if self._sin_sg4 is None:
            self._init_cell_trigonometry()
        return self._sin_sg4

    @property
    def sin_sg5(self) -> util.Quantity:
        """
        Sine of the angle at point 5 of the 'supergrid' within each grid cell:
        9---4---8
        |       |
        1   5   3
        |       |
        6---2---7
        For the center point this is one minus the inner product of ec1 and ec2 squared
        """
        if self._sin_sg5 is None:
            self._init_cell_trigonometry()
        return self._sin_sg5

    @property
    def sin_sg6(self) -> util.Quantity:
        """
        Sine of the angle at point 6 of the 'supergrid' within each grid cell:
        9---4---8
        |       |
        1   5   3
        |       |
        6---2---7
        """
        if self._sin_sg6 is None:
            self._init_cell_trigonometry()
        return self._sin_sg6

    @property
    def sin_sg7(self) -> util.Quantity:
        """
        Sine of the angle at point 7 of the 'supergrid' within each grid cell:
        9---4---8
        |       |
        1   5   3
        |       |
        6---2---7
        """
        if self._sin_sg7 is None:
            self._init_cell_trigonometry()
        return self._sin_sg7

    @property
    def sin_sg8(self) -> util.Quantity:
        """
        Sine of the angle at point 8 of the 'supergrid' within each grid cell:
        9---4---8
        |       |
        1   5   3
        |       |
        6---2---7
        """
        if self._sin_sg8 is None:
            self._init_cell_trigonometry()
        return self._sin_sg8

    @property
    def sin_sg9(self) -> util.Quantity:
        """
        Sine of the angle at point 9 of the 'supergrid' within each grid cell:
        9---4---8
        |       |
        1   5   3
        |       |
        6---2---7
        """
        if self._sin_sg9 is None:
            self._init_cell_trigonometry()
        return self._sin_sg9

    @property
    def cosa(self) -> util.Quantity:
        """
        cosine of angle between coordinate lines at the cell corners
        averaged to ensure consistent answers
        """
        if self._cosa is None:
            self._init_cell_trigonometry()
        return self._cosa

    @property
    def sina(self) -> util.Quantity:
        """
        as cosa but sine
        """
        if self._sina is None:
            self._init_cell_trigonometry()
        return self._sina

    @property
    def cosa_u(self) -> util.Quantity:
        """
        as cosa but defined at the left and right cell edges
        """
        if self._cosa_u is None:
            self._init_cell_trigonometry()
        return self._cosa_u

    @property
    def cosa_v(self) -> util.Quantity:
        """
        as cosa but defined at the top and bottom cell edges
        """
        if self._cosa_v is None:
            self._init_cell_trigonometry()
        return self._cosa_v

    @property
    def cosa_s(self) -> util.Quantity:
        """
        as cosa but defined at cell centers
        """
        if self._cosa_s is None:
            self._init_cell_trigonometry()
        return self._cosa_s

    @property
    def sina_u(self) -> util.Quantity:
        """
        as cosa_u but with sine
        """
        if self._sina_u is None:
            self._init_cell_trigonometry()
        return self._sina_u

    @property
    def sina_v(self) -> util.Quantity:
        """
        as cosa_v but with sine
        """
        if self._sina_v is None:
            self._init_cell_trigonometry()
        return self._sina_v

    @property
    def rsin_u(self) -> util.Quantity:
        """
        1/sina_u**2,
        defined as the inverse-squrared as it is only used as such
        """
        if self._rsin_u is None:
            self._init_cell_trigonometry()
        return self._rsin_u

    @property
    def rsin_v(self) -> util.Quantity:
        """
        1/sina_v**2,
        defined as the inverse-squrared as it is only used as such
        """
        if self._rsin_v is None:
            self._init_cell_trigonometry()
        return self._rsin_v

    @property
    def rsina(self) -> util.Quantity:
        """
        1/sina**2,
        defined as the inverse-squrared as it is only used as such
        """
        if self._rsina is None:
            self._init_cell_trigonometry()
        return self._rsina

    @property
    def rsin2(self) -> util.Quantity:
        """
        1/sin_sg5**2,
        defined as the inverse-squrared as it is only used as such
        """
        if self._rsin2 is None:
            self._init_cell_trigonometry()
        return self._rsin2

    @property
    def l2c_v(self) -> util.Quantity:
        """
        angular momentum correction for converting v-winds
        from lat/lon to cartesian coordinates
        """
        if self._l2c_v is None:
            self._l2c_v, self._l2c_u = self._calculate_latlon_momentum_correction()
        return self._l2c_v

    @property
    def l2c_u(self) -> util.Quantity:
        """
        angular momentum correction for converting u-winds
        from lat/lon to cartesian coordinates
        """
        if self._l2c_u is None:
            self._l2c_v, self._l2c_u = self._calculate_latlon_momentum_correction()
        return self._l2c_u

    @property
    def es1(self) -> util.Quantity:
        """
        cartesian components of the local unit vetcor
        in the x-direation at the top/bottom cell edges,
        3d array whose last dimension is length 3 and indicates cartesian x/y/z value
        """
        if self._es1 is None:
            self._es1, self._es2 = self._calculate_vectors_south()
        return self._es1

    @property
    def es2(self) -> util.Quantity:
        """
        cartesian components of the local unit vetcor
        in the y-direation at the top/bottom cell edges,
        3d array whose last dimension is length 3 and indicates cartesian x/y/z value
        """
        if self._es2 is None:
            self._es1, self._es2 = self._calculate_vectors_south()
        return self._es2

    @property
    def ee1(self) -> util.Quantity:
        """
        cartesian components of the local unit vetcor
        in the x-direation at the cell corners,
        3d array whose last dimension is length 3 and indicates cartesian x/y/z value
        """
        if self._ee1 is None:
            self._ee1, self._ee2 = self._calculate_xy_unit_vectors()
        return self._ee1

    @property
    def ee2(self) -> util.Quantity:
        """
        cartesian components of the local unit vetcor
        in the y-direation at the cell corners,
        3d array whose last dimension is length 3 and indicates cartesian x/y/z value
        """
        if self._ee2 is None:
            self._ee1, self._ee2 = self._calculate_xy_unit_vectors()
        return self._ee2

    @property
    def divg_u(self) -> util.Quantity:
        """
        sina_v * dyc/dx
        """
        if self._divg_u is None:
            (
                self._del6_u,
                self._del6_v,
                self._divg_u,
                self._divg_v,
            ) = self._calculate_divg_del6()
        return self._divg_u

    @property
    def divg_v(self) -> util.Quantity:
        """
        sina_u * dxc/dy
        """
        if self._divg_v is None:
            (
                self._del6_u,
                self._del6_v,
                self._divg_u,
                self._divg_v,
            ) = self._calculate_divg_del6()
        return self._divg_v

    @property
    def del6_u(self) -> util.Quantity:
        """
        sina_v * dx/dyc
        """
        if self._del6_u is None:
            (
                self._del6_u,
                self._del6_v,
                self._divg_u,
                self._divg_v,
            ) = self._calculate_divg_del6()
        return self._del6_u

    @property
    def del6_v(self) -> util.Quantity:
        """
        sina_u * dy/dxc
        """
        if self._del6_v is None:
            (
                self._del6_u,
                self._del6_v,
                self._divg_u,
                self._divg_v,
            ) = self._calculate_divg_del6()
        return self._del6_v

    @property
    def vlon(self) -> util.Quantity:
        """
        unit vector in eastward longitude direction,
        3d array whose last dimension is length 3 and indicates x/y/z value
        """
        if self._vlon is None:
            self._vlon, self._vlat = self._calculate_unit_vectors_lonlat()
        return self._vlon

    @property
    def vlat(self) -> util.Quantity:
        """
        unit vector in northward latitude direction,
        3d array whose last dimension is length 3 and indicates x/y/z value
        """
        if self._vlat is None:
            self._vlon, self._vlat = self._calculate_unit_vectors_lonlat()
        return self._vlat

    @property
    def z11(self) -> util.Quantity:
        """
        vector product of horizontal component of the cell-center vector
        with the unit longitude vector
        """
        if self._z11 is None:
            self._z11, self._z12, self._z21, self._z22 = self._calculate_grid_z()
        return self._z11

    @property
    def z12(self) -> util.Quantity:
        """
        vector product of horizontal component of the cell-center vector
        with the unit latitude vector
        """
        if self._z12 is None:
            self._z11, self._z12, self._z21, self._z22 = self._calculate_grid_z()
        return self._z12

    @property
    def z21(self) -> util.Quantity:
        """
        vector product of vertical component of the cell-center vector
        with the unit longitude vector
        """
        if self._z21 is None:
            self._z11, self._z12, self._z21, self._z22 = self._calculate_grid_z()
        return self._z21

    @property
    def z22(self) -> util.Quantity:
        """
        vector product of vertical component of the cell-center vector
        with the unit latitude vector
        """
        if self._z22 is None:
            self._z11, self._z12, self._z21, self._z22 = self._calculate_grid_z()
        return self._z22

    @property
    def a11(self) -> util.Quantity:
        """
        0.5*z22/sin_sg5
        """
        if self._a11 is None:
            self._a11, self._a12, self._a21, self._a22 = self._calculate_grid_a()
        return self._a11

    @property
    def a12(self) -> util.Quantity:
        """
        0.5*z21/sin_sg5
        """
        if self._a12 is None:
            self._a11, self._a12, self._a21, self._a22 = self._calculate_grid_a()
        return self._a12

    @property
    def a21(self) -> util.Quantity:
        """
        0.5*z12/sin_sg5
        """
        if self._a21 is None:
            self._a11, self._a12, self._a21, self._a22 = self._calculate_grid_a()
        return self._a21

    @property
    def a22(self) -> util.Quantity:
        """
        0.5*z11/sin_sg5
        """
        if self._a22 is None:
            self._a11, self._a12, self._a21, self._a22 = self._calculate_grid_a()
        return self._a22

    @property
    def edge_w(self) -> util.Quantity:
        """
        factor to interpolate scalars from a to c grid at the western grid edge
        """
        if self._edge_w is None:
            (
                self._edge_w,
                self._edge_e,
                self._edge_s,
                self._edge_n,
            ) = self._calculate_edge_factors()
        return self._edge_w

    @property
    def edge_e(self) -> util.Quantity:
        """
        factor to interpolate scalars from a to c grid at the eastern grid edge
        """
        if self._edge_e is None:
            (
                self._edge_w,
                self._edge_e,
                self._edge_s,
                self._edge_n,
            ) = self._calculate_edge_factors()
        return self._edge_e

    @property
    def edge_s(self) -> util.Quantity:
        """
        factor to interpolate scalars from a to c grid at the southern grid edge
        """
        if self._edge_s is None:
            (
                self._edge_w,
                self._edge_e,
                self._edge_s,
                self._edge_n,
            ) = self._calculate_edge_factors()
        return self._edge_s

    @property
    def edge_n(self) -> util.Quantity:
        """
        factor to interpolate scalars from a to c grid at the northern grid edge
        """
        if self._edge_n is None:
            (
                self._edge_w,
                self._edge_e,
                self._edge_s,
                self._edge_n,
            ) = self._calculate_edge_factors()
        return self._edge_n

    @property
    def edge_vect_w_1d(self) -> util.Quantity:
        """
        factor to interpolate vectors from a to c grid at the western grid edge
        """
        if self._edge_vect_w is None:
            (
                self._edge_vect_w,
                self._edge_vect_e,
                self._edge_vect_s,
                self._edge_vect_n,
            ) = self._calculate_edge_a2c_vect_factors()
        return self._edge_vect_w

    @property
    def edge_vect_w(self) -> util.Quantity:
        """
        factor to interpolate vectors from a to c grid at the western grid edge
        repeated in x and y to be used in stencils
        """
        if self._edge_vect_w_2d is None:
            (
                self._edge_vect_e_2d,
                self._edge_vect_w_2d,
            ) = self._calculate_2d_edge_a2c_vect_factors()
        return self._edge_vect_w_2d

    @property
    def edge_vect_e_1d(self) -> util.Quantity:
        """
        factor to interpolate vectors from a to c grid at the eastern grid edge
        """
        if self._edge_vect_e is None:
            (
                self._edge_vect_w,
                self._edge_vect_e,
                self._edge_vect_s,
                self._edge_vect_n,
            ) = self._calculate_edge_a2c_vect_factors()
        return self._edge_vect_e

    @property
    def edge_vect_e(self) -> util.Quantity:
        """
        factor to interpolate vectors from a to c grid at the eastern grid edge
        repeated in x and y to be used in stencils
        """
        if self._edge_vect_e_2d is None:
            (
                self._edge_vect_e_2d,
                self._edge_vect_w_2d,
            ) = self._calculate_2d_edge_a2c_vect_factors()
        return self._edge_vect_e_2d

    @property
    def edge_vect_s(self) -> util.Quantity:
        """
        factor to interpolate vectors from a to c grid at the southern grid edge
        """
        if self._edge_vect_s is None:
            (
                self._edge_vect_w,
                self._edge_vect_e,
                self._edge_vect_s,
                self._edge_vect_n,
            ) = self._calculate_edge_a2c_vect_factors()
        return self._edge_vect_s

    @property
    def edge_vect_n(self) -> util.Quantity:
        """
        factor to interpolate vectors from a to c grid at the northern grid edge
        """
        if self._edge_vect_n is None:
            (
                self._edge_vect_w,
                self._edge_vect_e,
                self._edge_vect_s,
                self._edge_vect_n,
            ) = self._calculate_edge_a2c_vect_factors()
        return self._edge_vect_n

    @property
    def da_min(self) -> float:
        """
        the minimum agrid cell area across all ranks,
        if mpi is not present and the communicator is a DummyComm this will be
        the minimum on the local rank
        """
        if self._da_min is None:
            self._reduce_global_area_minmaxes()
        return self._da_min

    @property
    def da_max(self) -> float:
        """
        the maximum agrid cell area across all ranks,
        if mpi is not present and the communicator is a DummyComm this will be
        the maximum on the local rank
        """
        if self._da_max is None:
            self._reduce_global_area_minmaxes()
        return self._da_max

    @property
    def da_min_c(self) -> float:
        """
        the minimum cgrid cell area across all ranks,
        if mpi is not present and the communicator is a DummyComm this will be
        the minimum on the local rank
        """
        if self._da_min_c is None:
            self._reduce_global_area_minmaxes()
        return self._da_min_c

    @property
    def da_max_c(self) -> float:
        """
        the maximum cgrid cell area across all ranks,
        if mpi is not present and the communicator is a DummyComm this will be
        the maximum on the local rank
        """
        if self._da_max_c is None:
            self._reduce_global_area_minmaxes()
        return self._da_max_c

    @property
    def area(self) -> util.Quantity:
        """
        the area of each a-grid cell
        """
        if self._area is None:
            self._area = self._compute_area()
        return self._area

    @property
    def area_c(self) -> util.Quantity:
        """
        the area of each c-grid cell
        """
        if self._area_c is None:
            self._area_c = self._compute_area_c()
        return self._area_c

    @cached_property
    def _dgrid_xyz_64(self) -> util.Quantity:
        """
        cartesian coordinates of each dgrid cell center
        """
        return lon_lat_to_xyz(
            self._grid_64.data[:, :, 0], self._grid_64.data[:, :, 1], self._np
        )

    @cached_property
    def _agrid_xyz_64(self) -> util.Quantity:
        """
        cartesian coordinates of each agrid cell center
        """
        return lon_lat_to_xyz(
            self._agrid_64.data[:-1, :-1, 0],
            self._agrid_64.data[:-1, :-1, 1],
            self._np,
        )

    @cached_property
    def rarea(self) -> util.Quantity:
        """
        1/cell area
        """
        return util.Quantity(
            data=1.0 / self.area.data,
            dims=self.area.dims,
            origin=self.area.origin,
            extent=self.area.extent,
            units="m^-2",
            gt4py_backend=self.area.gt4py_backend,
        )

    @cached_property
    def rarea_c(self) -> util.Quantity:
        """
        1/cgrid cell area
        """
        return util.Quantity(
            data=1.0 / self.area_c.data,
            dims=self.area_c.dims,
            origin=self.area_c.origin,
            extent=self.area_c.extent,
            units="m^-2",
            gt4py_backend=self.area_c.gt4py_backend,
        )

    @cached_property
    @ignore_zero_division
    def rdx(self) -> util.Quantity:
        """
        1/dx
        """
        return util.Quantity(
            data=1.0 / self.dx.data,
            dims=self.dx.dims,
            origin=self.dx.origin,
            extent=self.dx.extent,
            units="m^-1",
            gt4py_backend=self.dx.gt4py_backend,
        )

    @cached_property
    @ignore_zero_division
    def rdy(self) -> util.Quantity:
        """
        1/dy
        """
        return util.Quantity(
            data=1.0 / self.dy.data,
            dims=self.dy.dims,
            origin=self.dy.origin,
            extent=self.dy.extent,
            units="m^-1",
            gt4py_backend=self.dy.gt4py_backend,
        )

    @cached_property
    @ignore_zero_division
    def rdxa(self) -> util.Quantity:
        """
        1/dxa
        """
        return util.Quantity(
            data=1.0 / self.dxa.data,
            dims=self.dxa.dims,
            origin=self.dxa.origin,
            extent=self.dxa.extent,
            units="m^-1",
            gt4py_backend=self.dxa.gt4py_backend,
        )

    @cached_property
    @ignore_zero_division
    def rdya(self) -> util.Quantity:
        """
        1/dya
        """
        return util.Quantity(
            data=1.0 / self.dya.data,
            dims=self.dya.dims,
            origin=self.dya.origin,
            extent=self.dya.extent,
            units="m^-1",
            gt4py_backend=self.dya.gt4py_backend,
        )

    @cached_property
    @ignore_zero_division
    def rdxc(self) -> util.Quantity:
        """
        1/dxc
        """
        return util.Quantity(
            data=1.0 / self.dxc.data,
            dims=self.dxc.dims,
            origin=self.dxc.origin,
            extent=self.dxc.extent,
            units="m^-1",
            gt4py_backend=self.dxc.gt4py_backend,
        )

    @cached_property
    @ignore_zero_division
    def rdyc(self) -> util.Quantity:
        """
        1/dyc
        """
        return util.Quantity(
            data=1.0 / self.dyc.data,
            dims=self.dyc.dims,
            origin=self.dyc.origin,
            extent=self.dyc.extent,
            units="m^-1",
            gt4py_backend=self.dyc.gt4py_backend,
        )

    def _init_cartesian(self):

        domain_rad = PI / 16.0
        lat_rad = self._deglat * PI / 180.0
        lon_rad = 0.0

        self._grid_64.data[:, :, :] = self._np.nan
        slice_x, slice_y = self._tile_partitioner.subtile_slice(
            self._rank, self._grid_64.dims, (self._npx, self._npy)
        )

        isd = slice_x.start - self._halo
        ied = slice_x.stop + self._halo
        isg = max(isd, 0)
        ieg = min(ied, self._npx)
        isl = isg - isd
        iel = isl + ieg - isg

        jsd = slice_y.start - self._halo
        jed = slice_y.stop + self._halo
        jsg = max(jsd, 0)
        jeg = min(jed, self._npy)
        jsl = jsg - jsd
        jel = jsl + jeg - jsg

        lon_frac = np.array(range(isg, ieg)) / (self._npx - 1) - 0.5
        lon_frac = lon_frac[:, np.newaxis]
        lat_frac = np.array(range(jsg, jeg)) / (self._npy - 1) - 0.5
        lat_frac = lat_frac[np.newaxis, :]

        self._grid_64.data[isl:iel, jsl:jel, 0] = lon_rad + lon_frac * domain_rad
        self._grid_64.data[isl:iel, jsl:jel, 1] = lat_rad + lat_frac * domain_rad

        self._agrid_64.data[:, :, 0] = lon_rad
        self._agrid_64.data[:, :, 1] = lat_rad

    def _init_dgrid(self):
        grid_mirror_ew = self.quantity_factory.zeros(
            self._grid_dims,
            "radians",
            dtype=np.float64,
            allow_mismatch_float_precision=True,
        )
        grid_mirror_ns = self.quantity_factory.zeros(
            self._grid_dims,
            "radians",
            dtype=np.float64,
            allow_mismatch_float_precision=True,
        )
        grid_mirror_diag = self.quantity_factory.zeros(
            self._grid_dims,
            "radians",
            dtype=np.float64,
            allow_mismatch_float_precision=True,
        )

        local_west_edge = self._tile_partitioner.on_tile_left(self._rank)
        local_east_edge = self._tile_partitioner.on_tile_right(self._rank)
        local_south_edge = self._tile_partitioner.on_tile_bottom(self._rank)
        local_north_edge = self._tile_partitioner.on_tile_top(self._rank)
        # information on position of subtile in full tile
        slice_x, slice_y = self._tile_partitioner.subtile_slice(
            self._rank, self._grid_64.dims, (self._npx, self._npy), overlap=True
        )
        section_global_is = self._halo + slice_x.start
        section_global_js = self._halo + slice_y.start
        subtile_width_x = slice_x.stop - slice_x.start - 1
        subtile_width_y = slice_y.stop - slice_y.start - 1

        # compute gnomonic grid for this rank
        local_gnomonic_ed(
            self._grid_64.view[:, :, 0],
            self._grid_64.view[:, :, 1],
            npx=self._npx,
            west_edge=local_west_edge,
            east_edge=local_east_edge,
            south_edge=local_south_edge,
            north_edge=local_north_edge,
            global_is=section_global_is,
            global_js=section_global_js,
            np=self._np,
            rank=self._rank,
        )

        # Next compute gnomonic for the mirrored ranks that'll be averaged
        j_subtile_index, i_subtile_index = self._tile_partitioner.subtile_index(
            self._rank
        )
        # compute the global index starting points for the mirrored ranks
        ew_global_is = (
            self._halo
            + (self._tile_partitioner.layout[0] - i_subtile_index - 1) * subtile_width_x
        )
        ns_global_js = (
            self._halo
            + (self._tile_partitioner.layout[1] - j_subtile_index - 1) * subtile_width_y
        )

        # compute mirror in the east-west direction
        west_edge = True if local_east_edge else False
        east_edge = True if local_west_edge else False
        local_gnomonic_ed(
            grid_mirror_ew.view[:, :, 0],
            grid_mirror_ew.view[:, :, 1],
            npx=self._npx,
            west_edge=west_edge,
            east_edge=east_edge,
            south_edge=local_south_edge,
            north_edge=local_north_edge,
            global_is=ew_global_is,
            global_js=section_global_js,
            np=self._np,
            rank=self._rank,
        )

        # compute mirror in the north-south direction
        south_edge = True if local_north_edge else False
        north_edge = True if local_south_edge else False
        local_gnomonic_ed(
            grid_mirror_ns.view[:, :, 0],
            grid_mirror_ns.view[:, :, 1],
            npx=self._npx,
            west_edge=local_west_edge,
            east_edge=local_east_edge,
            south_edge=south_edge,
            north_edge=north_edge,
            global_is=section_global_is,
            global_js=ns_global_js,
            np=self._np,
            rank=self._rank,
        )

        local_gnomonic_ed(
            grid_mirror_diag.view[:, :, 0],
            grid_mirror_diag.view[:, :, 1],
            npx=self._npx,
            west_edge=west_edge,
            east_edge=east_edge,
            south_edge=south_edge,
            north_edge=north_edge,
            global_is=ew_global_is,
            global_js=ns_global_js,
            np=self._np,
            rank=self._rank,
        )

        # Average the mirrored gnomonic grids
        tile_index = self._partitioner.tile_index(self._rank)
        mirror_data = {
            "local": self._grid_64.data,
            "east-west": grid_mirror_ew.data,
            "north-south": grid_mirror_ns.data,
            "diagonal": grid_mirror_diag.data,
        }
        mirror_grid(
            mirror_data=mirror_data,
            tile_index=tile_index,
            npx=self._npx,
            npy=self._npy,
            x_subtile_width=subtile_width_x + 1,
            y_subtile_width=subtile_width_y + 1,
            global_is=section_global_is,
            global_js=section_global_js,
            ng=self._halo,
            np=self._grid_64.np,
            right_hand_grid=self.RIGHT_HAND_GRID,
        )

        # Shift the corner away from Japan
        # This will result in the corner close to east coast of China
        # TODO if not config.do_schmidt and config.shift_fac > 1.0e-4
        shift_fac = 18
        self._grid_64.view[:, :, 0] -= PI / shift_fac
        tile0_lon = self._grid_64.data[:, :, 0]
        tile0_lon[tile0_lon < 0] += 2 * PI
        self._grid_64.data[self._np.abs(self._grid_64.data[:]) < 1e-10] = 0.0

        self._comm.halo_update(self._grid_64, n_points=self._halo)

        fill_corners_2d(
            self._grid_64.data, self._grid_indexing, gridtype="B", direction="x"
        )

    def _init_agrid(self):
        # Set up lat-lon a-grid, calculate side lengths on a-grid
        lon_agrid, lat_agrid = lon_lat_corner_to_cell_center(
            self._grid_64.data[:, :, 0], self._grid_64.data[:, :, 1], self._np
        )
        self._agrid_64.data[:-1, :-1, 0], self._agrid_64.data[:-1, :-1, 1] = (
            lon_agrid,
            lat_agrid,
        )
        self._comm.halo_update(self._agrid_64, n_points=self._halo)
        fill_corners_2d(
            self._agrid_64.data[:, :, 0][:, :, None],
            self._grid_indexing,
            gridtype="A",
            direction="x",
        )
        fill_corners_2d(
            self._agrid_64.data[:, :, 1][:, :, None],
            self._grid_indexing,
            gridtype="A",
            direction="y",
        )

    def _compute_dxdy_cube_sphere(self):
        dx_64 = self.quantity_factory.zeros(
            [util.X_DIM, util.Y_INTERFACE_DIM],
            "m",
            dtype=np.float64,
            allow_mismatch_float_precision=True,
        )

        dx_64.view[:, :] = great_circle_distance_along_axis(
            self._grid_64.view[:, :, 0],
            self._grid_64.view[:, :, 1],
            RADIUS,
            self._np,
            axis=0,
        )
        dy_64 = self.quantity_factory.zeros(
            [util.X_INTERFACE_DIM, util.Y_DIM],
            "m",
            dtype=np.float64,
            allow_mismatch_float_precision=True,
        )
        dy_64.view[:, :] = great_circle_distance_along_axis(
            self._grid_64.view[:, :, 0],
            self._grid_64.view[:, :, 1],
            RADIUS,
            self._np,
            axis=1,
        )
        self._comm.vector_halo_update(dx_64, dy_64, n_points=self._halo)

        # at this point the Fortran code copies in the west and east edges from
        # the halo for dy and performs a halo update,
        # to ensure dx and dy mirror across the boundary.
        # Not doing it here at the moment.
        dx_64.data[dx_64.data < 0] *= -1
        dy_64.data[dy_64.data < 0] *= -1
        fill_corners_dgrid(
            dx_64.data[:, :, None],
            dy_64.data[:, :, None],
            self._grid_indexing,
            vector=False,
        )

        dx = quantity_cast_to_model_float(self.quantity_factory, dx_64)
        self._dx_64 = dx_64
        dy = quantity_cast_to_model_float(self.quantity_factory, dy_64)
        self._dy_64 = dy_64

        return dx, dy

    def _compute_dxdy_cartesian(self):
        dx_64 = self.quantity_factory.zeros(
            [util.X_DIM, util.Y_INTERFACE_DIM],
            "m",
            dtype=np.float64,
            allow_mismatch_float_precision=True,
        )
        dx_64.data[:, :] = self._dx_const

        dy_64 = self.quantity_factory.zeros(
            [util.X_INTERFACE_DIM, util.Y_DIM],
            "m",
            dtype=np.float64,
            allow_mismatch_float_precision=True,
        )
        dy_64.data[:, :] = self._dy_const

        dx = quantity_cast_to_model_float(self.quantity_factory, dx_64)
        self._dx_64 = dx_64
        dy = quantity_cast_to_model_float(self.quantity_factory, dy_64)
        self._dy_64 = dy_64

        return dx, dy

    def _compute_dxdy_agrid_cube_sphere(self):
        dx_agrid_64 = self.quantity_factory.zeros(
            [util.X_DIM, util.Y_DIM],
            "m",
            dtype=np.float64,
            allow_mismatch_float_precision=True,
        )
        dy_agrid_64 = self.quantity_factory.zeros(
            [util.X_DIM, util.Y_DIM],
            "m",
            dtype=np.float64,
            allow_mismatch_float_precision=True,
        )
        lon, lat = self._grid_64.data[:, :, 0], self._grid_64.data[:, :, 1]
        lon_y_center, lat_y_center = lon_lat_midpoint(
            lon[:, :-1], lon[:, 1:], lat[:, :-1], lat[:, 1:], self._np
        )
        dx_agrid_tmp = great_circle_distance_along_axis(
            lon_y_center, lat_y_center, RADIUS, self._np, axis=0
        )
        lon_x_center, lat_x_center = lon_lat_midpoint(
            lon[:-1, :], lon[1:, :], lat[:-1, :], lat[1:, :], self._np
        )
        dy_agrid_tmp = great_circle_distance_along_axis(
            lon_x_center, lat_x_center, RADIUS, self._np, axis=1
        )
        fill_corners_agrid(
            dx_agrid_tmp[:, :, None],
            dy_agrid_tmp[:, :, None],
            self._grid_indexing,
            vector=False,
        )

        dx_agrid_64.data[:-1, :-1] = dx_agrid_tmp
        dy_agrid_64.data[:-1, :-1] = dy_agrid_tmp
        self._comm.vector_halo_update(dx_agrid_64, dy_agrid_64, n_points=self._halo)

        # at this point the Fortran code copies in the west and east edges from
        # the halo for dy and performs a halo update,
        # to ensure dx and dy mirror across the boundary.
        # Not doing it here at the moment.
        dx_agrid_64.data[dx_agrid_64.data < 0] *= -1
        dy_agrid_64.data[dy_agrid_64.data < 0] *= -1

        dx_agrid = quantity_cast_to_model_float(self.quantity_factory, dx_agrid_64)
        dy_agrid = quantity_cast_to_model_float(self.quantity_factory, dy_agrid_64)

        return dx_agrid, dy_agrid

    def _compute_dxdy_agrid_cartesian(self):
        dx_agrid_64 = self.quantity_factory.zeros(
            [util.X_DIM, util.Y_DIM],
            "m",
            dtype=np.float64,
            allow_mismatch_float_precision=True,
        )
        dx_agrid_64.data[:, :] = self._dx_const

        dy_agrid_64 = self.quantity_factory.zeros(
            [util.X_DIM, util.Y_DIM],
            "m",
            dtype=np.float64,
            allow_mismatch_float_precision=True,
        )
        dy_agrid_64.data[:, :] = self._dy_const

        dx_agrid = quantity_cast_to_model_float(self.quantity_factory, dx_agrid_64)
        dy_agrid = quantity_cast_to_model_float(self.quantity_factory, dy_agrid_64)

        return dx_agrid, dy_agrid

    def _compute_dxdy_center_cube_sphere(self):
        dx_center_64 = self.quantity_factory.zeros(
            [util.X_INTERFACE_DIM, util.Y_DIM],
            "m",
            dtype=np.float64,
            allow_mismatch_float_precision=True,
        )
        dy_center_64 = self.quantity_factory.zeros(
            [util.X_DIM, util.Y_INTERFACE_DIM],
            "m",
            dtype=np.float64,
            allow_mismatch_float_precision=True,
        )

        lon_agrid, lat_agrid = (
            self._agrid_64.data[:-1, :-1, 0],
            self._agrid_64.data[:-1, :-1, 1],
        )
        dx_center_tmp = great_circle_distance_along_axis(
            lon_agrid, lat_agrid, RADIUS, self._np, axis=0
        )
        dy_center_tmp = great_circle_distance_along_axis(
            lon_agrid, lat_agrid, RADIUS, self._np, axis=1
        )
        # copying the second-to-last values to the last values is what the Fortran
        # code does, but is this correct/valid?
        # Maybe we want to change this to use halo updates?
        dx_center_64.data[1:-1, :-1] = dx_center_tmp
        dx_center_64.data[0, :-1] = dx_center_tmp[0, :]
        dx_center_64.data[-1, :-1] = dx_center_tmp[-1, :]

        dy_center_64.data[:-1, 1:-1] = dy_center_tmp
        dy_center_64.data[:-1, 0] = dy_center_tmp[:, 0]
        dy_center_64.data[:-1, -1] = dy_center_tmp[:, -1]

        set_tile_border_dxc(
            self._dgrid_xyz_64[3:-3, 3:-3, :],
            self._agrid_xyz_64[3:-3, 3:-3, :],
            RADIUS,
            dx_center_64.data[3:-3, 3:-4],
            self._tile_partitioner,
            self._rank,
            self._np,
        )
        set_tile_border_dyc(
            self._dgrid_xyz_64[3:-3, 3:-3, :],
            self._agrid_xyz_64[3:-3, 3:-3, :],
            RADIUS,
            dy_center_64.data[3:-4, 3:-3],
            self._tile_partitioner,
            self._rank,
            self._np,
        )
        self._comm.vector_halo_update(dx_center_64, dy_center_64, n_points=self._halo)

        # TODO: Add support for unsigned vector halo updates
        # instead of handling ad-hoc here
        dx_center_64.data[dx_center_64.data < 0] *= -1
        dy_center_64.data[dy_center_64.data < 0] *= -1

        # TODO: fix issue with interface dimensions causing validation errors
        fill_corners_cgrid(
            dx_center_64.data[:, :, None],
            dy_center_64.data[:, :, None],
            self._grid_indexing,
            vector=False,
        )

        dx_center = quantity_cast_to_model_float(self.quantity_factory, dx_center_64)
        self._dxc_64 = dx_center_64
        dy_center = quantity_cast_to_model_float(self.quantity_factory, dy_center_64)
        self._dyc_64 = dy_center_64

        return dx_center, dy_center

    def _compute_dxdy_center_cartesian(self):
        dx_center_64 = self.quantity_factory.zeros(
            [util.X_INTERFACE_DIM, util.Y_DIM],
            "m",
            dtype=np.float64,
            allow_mismatch_float_precision=True,
        )
        dx_center_64.data[:, :] = self._dx_const

        dy_center_64 = self.quantity_factory.zeros(
            [util.X_DIM, util.Y_INTERFACE_DIM],
            "m",
            dtype=np.float64,
            allow_mismatch_float_precision=True,
        )
        dy_center_64.data[:, :] = self._dy_const

        dx_center = quantity_cast_to_model_float(self.quantity_factory, dx_center_64)
        self._dxc_64 = dx_center_64
        dy_center = quantity_cast_to_model_float(self.quantity_factory, dy_center_64)
        self._dyc_64 = dy_center_64

        return dx_center, dy_center

    def _compute_area_cube_sphere(self):
        area_64 = self.quantity_factory.zeros(
            [util.X_DIM, util.Y_DIM],
            "m^2",
            dtype=np.float64,
            allow_mismatch_float_precision=True,
        )
        area_64.data[:, :] = -1.0e8

        area_64.data[3:-4, 3:-4] = get_area(
            self._grid_64.data[3:-3, 3:-3, 0],
            self._grid_64.data[3:-3, 3:-3, 1],
            RADIUS,
            self._np,
        )
        self._comm.halo_update(area_64, n_points=self._halo)

        return quantity_cast_to_model_float(self.quantity_factory, area_64)

    def _compute_area_cartesian(self):
        area_64 = self.quantity_factory.zeros(
            [util.X_DIM, util.Y_DIM],
            "m^2",
            dtype=np.float64,
            allow_mismatch_float_precision=True,
        )
        area_64.data[:, :] = self._dx_const * self._dy_const
        return quantity_cast_to_model_float(self.quantity_factory, area_64)

    def _compute_area_c_cube_sphere(self):
        area_cgrid_64 = self.quantity_factory.zeros(
            [util.X_INTERFACE_DIM, util.Y_INTERFACE_DIM],
            "m^2",
            dtype=np.float64,
            allow_mismatch_float_precision=True,
        )
        area_cgrid_64.data[3:-3, 3:-3] = get_area(
            self._agrid_64.data[2:-3, 2:-3, 0],
            self._agrid_64.data[2:-3, 2:-3, 1],
            RADIUS,
            self._np,
        )
        # TODO -- this does not seem to matter? running with or without does
        # not change whether it validates
        set_corner_area_to_triangle_area(
            lon=self._agrid_64.data[2:-3, 2:-3, 0],
            lat=self._agrid_64.data[2:-3, 2:-3, 1],
            area=area_cgrid_64.data[3:-3, 3:-3],
            tile_partitioner=self._tile_partitioner,
            rank=self._rank,
            radius=RADIUS,
            np=self._np,
        )

        set_c_grid_tile_border_area(
            self._dgrid_xyz_64[2:-2, 2:-2, :],
            self._agrid_xyz_64[2:-2, 2:-2, :],
            RADIUS,
            area_cgrid_64.data[3:-3, 3:-3],
            self._tile_partitioner,
            self._rank,
            self._np,
        )
        self._comm.halo_update(area_cgrid_64, n_points=self._halo)

        fill_corners_2d(
            area_cgrid_64.data[:, :, None],
            self._grid_indexing,
            gridtype="B",
            direction="x",
        )
        return quantity_cast_to_model_float(self.quantity_factory, area_cgrid_64)

    def _compute_area_c_cartesian(self):
        area_cgrid_64 = self.quantity_factory.zeros(
            [util.X_INTERFACE_DIM, util.Y_INTERFACE_DIM],
            "m^2",
            dtype=np.float64,
            allow_mismatch_float_precision=True,
        )
        area_cgrid_64.data[:, :] = self._dx_const * self._dy_const
        return quantity_cast_to_model_float(self.quantity_factory, area_cgrid_64)

    def _set_hybrid_pressure_coefficients(self):
        ks = self.quantity_factory.zeros(
            [],
            "",
            dtype=Float,
        )
        ptop = self.quantity_factory.zeros(
            [],
            "Pa",
            dtype=Float,
        )
        ak = self.quantity_factory.zeros(
            [util.Z_INTERFACE_DIM],
            "Pa",
            dtype=Float,
        )
        bk = self.quantity_factory.zeros(
            [util.Z_INTERFACE_DIM],
            "",
            dtype=Float,
        )
        pressure_coefficients = set_hybrid_pressure_coefficients(self._npz)
        ks = pressure_coefficients.ks
        ptop = pressure_coefficients.ptop
        ak.data[:] = asarray(pressure_coefficients.ak, type(ak.data))
        bk.data[:] = asarray(pressure_coefficients.bk, type(bk.data))
        return ks, ptop, ak, bk

    def _calculate_center_vectors_cube_sphere(self):
        ec1_64 = self.quantity_factory.zeros(
            [util.X_DIM, util.Y_DIM, self.CARTESIAN_DIM],
            "",
            dtype=np.float64,
            allow_mismatch_float_precision=True,
        )
        ec2_64 = self.quantity_factory.zeros(
            [util.X_DIM, util.Y_DIM, self.CARTESIAN_DIM],
            "",
            dtype=np.float64,
            allow_mismatch_float_precision=True,
        )
        ec1_64.data[:] = self._np.nan
        ec2_64.data[:] = self._np.nan
        ec1_64.data[:-1, :-1, :3], ec2_64.data[:-1, :-1, :3] = get_center_vector(
            self._dgrid_xyz_64,
            self._grid_type,
            self._halo,
            self._tile_partitioner,
            self._rank,
            self._np,
        )

        ec1 = quantity_cast_to_model_float(self.quantity_factory, ec1_64)
        self._ec1_64 = ec1_64
        ec2 = quantity_cast_to_model_float(self.quantity_factory, ec2_64)
        self._ec2_64 = ec2_64
        return ec1, ec2

    def _calculate_center_vectors_cartesian(self):
        ec1_64 = self.quantity_factory.zeros(
            [util.X_DIM, util.Y_DIM, self.CARTESIAN_DIM],
            "",
            dtype=np.float64,
            allow_mismatch_float_precision=True,
        )
        ec2_64 = self.quantity_factory.zeros(
            [util.X_DIM, util.Y_DIM, self.CARTESIAN_DIM],
            "",
            dtype=np.float64,
            allow_mismatch_float_precision=True,
        )
        ec1_64.data[:, :, 0] = 1.0
        ec2_64.data[:, :, 1] = 1.0

        ec1 = quantity_cast_to_model_float(self.quantity_factory, ec1_64)
        self._ec1_64 = ec1_64
        ec2 = quantity_cast_to_model_float(self.quantity_factory, ec2_64)
        self._ec2_64 = ec2_64
        return ec1, ec2

    def _calculate_vectors_west_cube_sphere(self):
        ew1_64 = self.quantity_factory.zeros(
            [util.X_INTERFACE_DIM, util.Y_DIM, self.CARTESIAN_DIM],
            "",
            dtype=np.float64,
            allow_mismatch_float_precision=True,
        )
        ew2_64 = self.quantity_factory.zeros(
            [util.X_INTERFACE_DIM, util.Y_DIM, self.CARTESIAN_DIM],
            "",
            dtype=np.float64,
            allow_mismatch_float_precision=True,
        )
        ew1_64.data[:] = self._np.nan
        ew2_64.data[:] = self._np.nan
        ew1_64.data[1:-1, :-1, :3], ew2_64.data[1:-1, :-1, :3] = calc_unit_vector_west(
            self._dgrid_xyz_64,
            self._agrid_xyz_64,
            self._grid_type,
            self._halo,
            self._tile_partitioner,
            self._rank,
            self._np,
        )

        ew1 = quantity_cast_to_model_float(self.quantity_factory, ew1_64)
        ew2 = quantity_cast_to_model_float(self.quantity_factory, ew2_64)
        return ew1, ew2

    def _calculate_vectors_west_cartesian(self):
        ew1_64 = self.quantity_factory.zeros(
            [util.X_INTERFACE_DIM, util.Y_DIM, self.CARTESIAN_DIM],
            "",
            dtype=np.float64,
            allow_mismatch_float_precision=True,
        )
        ew2_64 = self.quantity_factory.zeros(
            [util.X_INTERFACE_DIM, util.Y_DIM, self.CARTESIAN_DIM],
            "",
            dtype=np.float64,
            allow_mismatch_float_precision=True,
        )
        ew1_64.data[:, :, 0] = 1.0
        ew2_64.data[:, :, 1] = 1.0

        ew1 = quantity_cast_to_model_float(self.quantity_factory, ew1_64)
        ew2 = quantity_cast_to_model_float(self.quantity_factory, ew2_64)
        return ew1, ew2

    def _calculate_vectors_south_cube_sphere(self):
        es1_64 = self.quantity_factory.zeros(
            [util.X_DIM, util.Y_INTERFACE_DIM, self.CARTESIAN_DIM],
            "",
            allow_mismatch_float_precision=True,
        )
        es2_64 = self.quantity_factory.zeros(
            [util.X_DIM, util.Y_INTERFACE_DIM, self.CARTESIAN_DIM],
            "",
            allow_mismatch_float_precision=True,
        )
        es1_64.data[:] = self._np.nan
        es2_64.data[:] = self._np.nan
        es1_64.data[:-1, 1:-1, :3], es2_64.data[:-1, 1:-1, :3] = calc_unit_vector_south(
            self._dgrid_xyz_64,
            self._agrid_xyz_64,
            self._grid_type,
            self._halo,
            self._tile_partitioner,
            self._rank,
            self._np,
        )

        es1 = quantity_cast_to_model_float(self.quantity_factory, es1_64)
        es2 = quantity_cast_to_model_float(self.quantity_factory, es2_64)
        return es1, es2

    def _calculate_vectors_south_cartesian(self):
        es1_64 = self.quantity_factory.zeros(
            [util.X_DIM, util.Y_INTERFACE_DIM, self.CARTESIAN_DIM],
            "",
            allow_mismatch_float_precision=True,
        )
        es2_64 = self.quantity_factory.zeros(
            [util.X_DIM, util.Y_INTERFACE_DIM, self.CARTESIAN_DIM],
            "",
            allow_mismatch_float_precision=True,
        )
        es1_64.data[:, :, 0] = 1.0
        es2_64.data[:, :, 1] = 1.0

        es1 = quantity_cast_to_model_float(self.quantity_factory, es1_64)
        es2 = quantity_cast_to_model_float(self.quantity_factory, es2_64)
        return es1, es2

    def _calculate_more_trig_terms(self, cos_sg, sin_sg):
        cosa_u_64 = self.quantity_factory.zeros(
            [util.X_INTERFACE_DIM, util.Y_DIM],
            "",
            dtype=np.float64,
            allow_mismatch_float_precision=True,
        )
        cosa_v_64 = self.quantity_factory.zeros(
            [util.X_DIM, util.Y_INTERFACE_DIM],
            "",
            dtype=np.float64,
            allow_mismatch_float_precision=True,
        )
        cosa_s_64 = self.quantity_factory.zeros(
            [util.X_DIM, util.Y_DIM],
            "",
            dtype=np.float64,
            allow_mismatch_float_precision=True,
        )
        sina_u_64 = self.quantity_factory.zeros(
            [util.X_INTERFACE_DIM, util.Y_DIM],
            "",
            dtype=np.float64,
            allow_mismatch_float_precision=True,
        )
        sina_v_64 = self.quantity_factory.zeros(
            [util.X_DIM, util.Y_INTERFACE_DIM],
            "",
            dtype=np.float64,
            allow_mismatch_float_precision=True,
        )
        rsin_u_64 = self.quantity_factory.zeros(
            [util.X_INTERFACE_DIM, util.Y_DIM],
            "",
            dtype=np.float64,
            allow_mismatch_float_precision=True,
        )
        rsin_v_64 = self.quantity_factory.zeros(
            [util.X_DIM, util.Y_INTERFACE_DIM],
            "",
            dtype=np.float64,
            allow_mismatch_float_precision=True,
        )
        rsina_64 = self.quantity_factory.zeros(
            [util.X_INTERFACE_DIM, util.Y_INTERFACE_DIM],
            "",
            dtype=np.float64,
            allow_mismatch_float_precision=True,
        )
        rsin2_64 = self.quantity_factory.zeros(
            [util.X_DIM, util.Y_DIM],
            "",
            dtype=np.float64,
            allow_mismatch_float_precision=True,
        )
        cosa_64 = self.quantity_factory.zeros(
            [util.X_INTERFACE_DIM, util.Y_INTERFACE_DIM],
            "",
            dtype=np.float64,
            allow_mismatch_float_precision=True,
        )
        sina_64 = self.quantity_factory.zeros(
            [util.X_INTERFACE_DIM, util.Y_INTERFACE_DIM],
            "",
            dtype=np.float64,
            allow_mismatch_float_precision=True,
        )
        (
            cosa_64.data[:, :],
            sina_64.data[:, :],
            cosa_u_64.data[:, :-1],
            cosa_v_64.data[:-1, :],
            cosa_s_64.data[:-1, :-1],
            sina_u_64.data[:, :-1],
            sina_v_64.data[:-1, :],
            rsin_u_64.data[:, :-1],
            rsin_v_64.data[:-1, :],
            rsina_64.data[self._halo : -self._halo, self._halo : -self._halo],
            rsin2_64.data[:-1, :-1],
        ) = calculate_trig_uv(
            self._dgrid_xyz_64,
            cos_sg,
            sin_sg,
            self._halo,
            self._tile_partitioner,
            self._rank,
            self._np,
        )
        return (
            quantity_cast_to_model_float(self.quantity_factory, cosa_64),
            quantity_cast_to_model_float(self.quantity_factory, sina_64),
            quantity_cast_to_model_float(self.quantity_factory, cosa_u_64),
            quantity_cast_to_model_float(self.quantity_factory, cosa_v_64),
            quantity_cast_to_model_float(self.quantity_factory, cosa_s_64),
            quantity_cast_to_model_float(self.quantity_factory, sina_u_64),
            quantity_cast_to_model_float(self.quantity_factory, sina_v_64),
            quantity_cast_to_model_float(self.quantity_factory, rsin_u_64),
            quantity_cast_to_model_float(self.quantity_factory, rsin_v_64),
            quantity_cast_to_model_float(self.quantity_factory, rsina_64),
            quantity_cast_to_model_float(self.quantity_factory, rsin2_64),
        )

    def _init_cell_trigonometry_cube_sphere(self):
        cosa_u_64 = self.quantity_factory.zeros(
            [util.X_INTERFACE_DIM, util.Y_DIM],
            "",
            dtype=np.float64,
            allow_mismatch_float_precision=True,
        )
        cosa_v_64 = self.quantity_factory.zeros(
            [util.X_DIM, util.Y_INTERFACE_DIM],
            "",
            dtype=np.float64,
            allow_mismatch_float_precision=True,
        )
        cosa_s_64 = self.quantity_factory.zeros(
            [util.X_DIM, util.Y_DIM],
            "",
            dtype=np.float64,
            allow_mismatch_float_precision=True,
        )
        sina_u_64 = self.quantity_factory.zeros(
            [util.X_INTERFACE_DIM, util.Y_DIM],
            "",
            dtype=np.float64,
            allow_mismatch_float_precision=True,
        )
        sina_v_64 = self.quantity_factory.zeros(
            [util.X_DIM, util.Y_INTERFACE_DIM],
            "",
            dtype=np.float64,
            allow_mismatch_float_precision=True,
        )
        rsin_u_64 = self.quantity_factory.zeros(
            [util.X_INTERFACE_DIM, util.Y_DIM],
            "",
            dtype=np.float64,
            allow_mismatch_float_precision=True,
        )
        rsin_v_64 = self.quantity_factory.zeros(
            [util.X_DIM, util.Y_INTERFACE_DIM],
            "",
            dtype=np.float64,
            allow_mismatch_float_precision=True,
        )
        rsina_64 = self.quantity_factory.zeros(
            [util.X_INTERFACE_DIM, util.Y_INTERFACE_DIM],
            "",
            dtype=np.float64,
            allow_mismatch_float_precision=True,
        )
        rsin2_64 = self.quantity_factory.zeros(
            [util.X_DIM, util.Y_DIM],
            "",
            dtype=np.float64,
            allow_mismatch_float_precision=True,
        )
        cosa_64 = self.quantity_factory.zeros(
            [util.X_INTERFACE_DIM, util.Y_INTERFACE_DIM],
            "",
            dtype=np.float64,
            allow_mismatch_float_precision=True,
        )
        sina_64 = self.quantity_factory.zeros(
            [util.X_INTERFACE_DIM, util.Y_INTERFACE_DIM],
            "",
            dtype=np.float64,
            allow_mismatch_float_precision=True,
        )

        # This section calculates the cos_sg and sin_sg terms, which describe the
        # angles of the corners and edges of each cell according to the supergrid:
        #  9---4---8
        #  |       |
        #  1   5   3
        #  |       |
        #  6---2---7

        if self._ec1_64 is None:
            self._ec1, self._ec2 = self._calculate_center_vectors()

        cos_sg, sin_sg = calculate_supergrid_cos_sin(
            self._dgrid_xyz_64,
            self._agrid_xyz_64,
            self._ec1_64.data[:-1, :-1],
            self._ec2_64.data[:-1, :-1],
            self._grid_type,
            self._halo,
            self._tile_partitioner,
            self._rank,
            self._np,
        )

        (
            cosa_64.data[:, :],
            sina_64.data[:, :],
            cosa_u_64.data[:, :-1],
            cosa_v_64.data[:-1, :],
            cosa_s_64.data[:-1, :-1],
            sina_u_64.data[:, :-1],
            sina_v_64.data[:-1, :],
            rsin_u_64.data[:, :-1],
            rsin_v_64.data[:-1, :],
            rsina_64.data[self._halo : -self._halo, self._halo : -self._halo],
            rsin2_64.data[:-1, :-1],
        ) = calculate_trig_uv(
            self._dgrid_xyz_64,
            cos_sg,
            sin_sg,
            self._halo,
            self._tile_partitioner,
            self._rank,
            self._np,
        )

        supergrid_corner_fix(
            cos_sg, sin_sg, self._halo, self._tile_partitioner, self._rank
        )

        supergrid_trig = {}
        for i in range(1, 10):
            supergrid_trig[f"cos_sg{i}"] = self.quantity_factory.zeros(
                [util.X_DIM, util.Y_DIM],
                "",
                dtype=np.float64,
                allow_mismatch_float_precision=True,
            )
            supergrid_trig[f"cos_sg{i}"].data[:-1, :-1] = cos_sg[:, :, i - 1]
            supergrid_trig[f"sin_sg{i}"] = self.quantity_factory.zeros(
                [util.X_DIM, util.Y_DIM],
                "",
                dtype=np.float64,
                allow_mismatch_float_precision=True,
            )
            supergrid_trig[f"sin_sg{i}"].data[:-1, :-1] = sin_sg[:, :, i - 1]

        self._cos_sg1 = quantity_cast_to_model_float(
            self.quantity_factory, supergrid_trig["cos_sg1"]
        )
        self._cos_sg2 = quantity_cast_to_model_float(
            self.quantity_factory, supergrid_trig["cos_sg2"]
        )
        self._cos_sg3 = quantity_cast_to_model_float(
            self.quantity_factory, supergrid_trig["cos_sg3"]
        )
        self._cos_sg4 = quantity_cast_to_model_float(
            self.quantity_factory, supergrid_trig["cos_sg4"]
        )
        self._cos_sg5 = quantity_cast_to_model_float(
            self.quantity_factory, supergrid_trig["cos_sg5"]
        )
        self._cos_sg6 = quantity_cast_to_model_float(
            self.quantity_factory, supergrid_trig["cos_sg6"]
        )
        self._cos_sg7 = quantity_cast_to_model_float(
            self.quantity_factory, supergrid_trig["cos_sg7"]
        )
        self._cos_sg8 = quantity_cast_to_model_float(
            self.quantity_factory, supergrid_trig["cos_sg8"]
        )
        self._cos_sg9 = quantity_cast_to_model_float(
            self.quantity_factory, supergrid_trig["cos_sg9"]
        )
        self._sin_sg1 = quantity_cast_to_model_float(
            self.quantity_factory, supergrid_trig["sin_sg1"]
        )
        self._sin_sg2 = quantity_cast_to_model_float(
            self.quantity_factory, supergrid_trig["sin_sg2"]
        )
        self._sin_sg3 = quantity_cast_to_model_float(
            self.quantity_factory, supergrid_trig["sin_sg3"]
        )
        self._sin_sg4 = quantity_cast_to_model_float(
            self.quantity_factory, supergrid_trig["sin_sg4"]
        )
        self._sin_sg5 = quantity_cast_to_model_float(
            self.quantity_factory, supergrid_trig["sin_sg5"]
        )
        self._sin_sg5_64 = supergrid_trig["sin_sg5"]
        self._sin_sg6 = quantity_cast_to_model_float(
            self.quantity_factory, supergrid_trig["sin_sg6"]
        )
        self._sin_sg7 = quantity_cast_to_model_float(
            self.quantity_factory, supergrid_trig["sin_sg7"]
        )
        self._sin_sg8 = quantity_cast_to_model_float(
            self.quantity_factory, supergrid_trig["sin_sg8"]
        )
        self._sin_sg9 = quantity_cast_to_model_float(
            self.quantity_factory, supergrid_trig["sin_sg9"]
        )

        # Casting
        self._cosa_u = quantity_cast_to_model_float(self.quantity_factory, cosa_u_64)
        self._cosa_v = quantity_cast_to_model_float(self.quantity_factory, cosa_v_64)
        self._cosa_s = quantity_cast_to_model_float(self.quantity_factory, cosa_s_64)
        self._sina_u = quantity_cast_to_model_float(self.quantity_factory, sina_u_64)
        self._sina_u_64 = sina_u_64
        self._sina_v = quantity_cast_to_model_float(self.quantity_factory, sina_v_64)
        self._sina_v_64 = sina_v_64
        self._rsin_u = quantity_cast_to_model_float(self.quantity_factory, rsin_u_64)
        self._rsin_v = quantity_cast_to_model_float(self.quantity_factory, rsin_v_64)
        self._rsina = quantity_cast_to_model_float(self.quantity_factory, rsina_64)
        self._rsin2 = quantity_cast_to_model_float(self.quantity_factory, rsin2_64)
        self._cosa = quantity_cast_to_model_float(self.quantity_factory, cosa_64)
        self._sina = quantity_cast_to_model_float(self.quantity_factory, sina_64)

    def _init_cell_trigonometry_cartesian(self):

        cosa_u_64 = self.quantity_factory.zeros(
            [util.X_INTERFACE_DIM, util.Y_DIM],
            "",
            dtype=np.float64,
            allow_mismatch_float_precision=True,
        )
        cosa_v_64 = self.quantity_factory.zeros(
            [util.X_DIM, util.Y_INTERFACE_DIM],
            "",
            dtype=np.float64,
            allow_mismatch_float_precision=True,
        )
        cosa_s_64 = self.quantity_factory.zeros(
            [util.X_DIM, util.Y_DIM],
            "",
            dtype=np.float64,
            allow_mismatch_float_precision=True,
        )
        sina_u_64 = self.quantity_factory.ones(
            [util.X_INTERFACE_DIM, util.Y_DIM],
            "",
            dtype=np.float64,
            allow_mismatch_float_precision=True,
        )
        sina_v_64 = self.quantity_factory.ones(
            [util.X_DIM, util.Y_INTERFACE_DIM],
            "",
            dtype=np.float64,
            allow_mismatch_float_precision=True,
        )
        rsin_u_64 = self.quantity_factory.ones(
            [util.X_INTERFACE_DIM, util.Y_DIM],
            "",
            dtype=np.float64,
            allow_mismatch_float_precision=True,
        )
        rsin_v_64 = self.quantity_factory.ones(
            [util.X_DIM, util.Y_INTERFACE_DIM],
            "",
            dtype=np.float64,
            allow_mismatch_float_precision=True,
        )
        rsina_64 = self.quantity_factory.ones(
            [util.X_INTERFACE_DIM, util.Y_INTERFACE_DIM],
            "",
            dtype=np.float64,
            allow_mismatch_float_precision=True,
        )
        rsin2_64 = self.quantity_factory.ones(
            [util.X_DIM, util.Y_DIM],
            "",
            dtype=np.float64,
            allow_mismatch_float_precision=True,
        )
        cosa_64 = self.quantity_factory.zeros(
            [util.X_INTERFACE_DIM, util.Y_INTERFACE_DIM],
            "",
            dtype=np.float64,
            allow_mismatch_float_precision=True,
        )
        sina_64 = self.quantity_factory.ones(
            [util.X_INTERFACE_DIM, util.Y_INTERFACE_DIM],
            "",
            dtype=np.float64,
            allow_mismatch_float_precision=True,
        )

        for i in range(1, 10):
            sin_sg = self.quantity_factory.ones(
                [util.X_DIM, util.Y_DIM],
                "",
                dtype=np.float64,
                allow_mismatch_float_precision=True,
            )
            setattr(
                self,
                f"_sin_sg{i}",
                quantity_cast_to_model_float(self.quantity_factory, sin_sg),
            )
            if i == 5:
                self._sin_sg5_64 = sin_sg
            cos_sg = self.quantity_factory.zeros(
                [util.X_DIM, util.Y_DIM],
                "",
                dtype=np.float64,
                allow_mismatch_float_precision=True,
            )
            setattr(
                self,
                f"_cos_sg{i}",
                quantity_cast_to_model_float(self.quantity_factory, cos_sg),
            )

        self._cosa_u = quantity_cast_to_model_float(self.quantity_factory, cosa_u_64)
        self._cosa_v = quantity_cast_to_model_float(self.quantity_factory, cosa_v_64)
        self._cosa_s = quantity_cast_to_model_float(self.quantity_factory, cosa_s_64)
        self._sina_u = quantity_cast_to_model_float(self.quantity_factory, sina_u_64)
        self._sina_u_64 = sina_u_64
        self._sina_v = quantity_cast_to_model_float(self.quantity_factory, sina_v_64)
        self._sina_v_64 = sina_v_64
        self._rsin_u = quantity_cast_to_model_float(self.quantity_factory, rsin_u_64)
        self._rsin_v = quantity_cast_to_model_float(self.quantity_factory, rsin_v_64)
        self._rsina = quantity_cast_to_model_float(self.quantity_factory, rsina_64)
        self._rsin2 = quantity_cast_to_model_float(self.quantity_factory, rsin2_64)
        self._cosa = quantity_cast_to_model_float(self.quantity_factory, cosa_64)
        self._sina = quantity_cast_to_model_float(self.quantity_factory, sina_64)

    def _calculate_derived_trig_terms_for_testing(self):
        """
        As _calculate_derived_trig_terms_for_testing but updates trig attributes
        in-place without the halo updates. For use only in validation tests.
        """
        cosa_u_64 = self.quantity_factory.zeros(
            [util.X_INTERFACE_DIM, util.Y_DIM],
            "",
            dtype=np.float64,
            allow_mismatch_float_precision=True,
        )
        cosa_v_64 = self.quantity_factory.zeros(
            [util.X_DIM, util.Y_INTERFACE_DIM],
            "",
            dtype=np.float64,
            allow_mismatch_float_precision=True,
        )
        cosa_s_64 = self.quantity_factory.zeros(
            [util.X_DIM, util.Y_DIM],
            "",
            dtype=np.float64,
            allow_mismatch_float_precision=True,
        )
        sina_u_64 = self.quantity_factory.zeros(
            [util.X_INTERFACE_DIM, util.Y_DIM],
            "",
            dtype=np.float64,
            allow_mismatch_float_precision=True,
        )
        sina_v_64 = self.quantity_factory.zeros(
            [util.X_DIM, util.Y_INTERFACE_DIM],
            "",
            dtype=np.float64,
            allow_mismatch_float_precision=True,
        )
        rsin_u_64 = self.quantity_factory.zeros(
            [util.X_INTERFACE_DIM, util.Y_DIM],
            "",
            dtype=np.float64,
            allow_mismatch_float_precision=True,
        )
        rsin_v_64 = self.quantity_factory.zeros(
            [util.X_DIM, util.Y_INTERFACE_DIM],
            "",
            dtype=np.float64,
            allow_mismatch_float_precision=True,
        )
        rsina_64 = self.quantity_factory.zeros(
            [util.X_INTERFACE_DIM, util.Y_INTERFACE_DIM],
            "",
            dtype=np.float64,
            allow_mismatch_float_precision=True,
        )
        rsin2_64 = self.quantity_factory.zeros(
            [util.X_DIM, util.Y_DIM],
            "",
            dtype=np.float64,
            allow_mismatch_float_precision=True,
        )
        cosa_64 = self.quantity_factory.zeros(
            [util.X_INTERFACE_DIM, util.Y_INTERFACE_DIM],
            "",
            dtype=np.float64,
            allow_mismatch_float_precision=True,
        )
        sina_64 = self.quantity_factory.zeros(
            [util.X_INTERFACE_DIM, util.Y_INTERFACE_DIM],
            "",
            dtype=np.float64,
            allow_mismatch_float_precision=True,
        )

        cos_sg = self._np.array(
            [
                self.cos_sg1.data[:-1, :-1],
                self.cos_sg2.data[:-1, :-1],
                self.cos_sg3.data[:-1, :-1],
                self.cos_sg4.data[:-1, :-1],
                self.cos_sg5.data[:-1, :-1],
                self.cos_sg6.data[:-1, :-1],
                self.cos_sg7.data[:-1, :-1],
                self.cos_sg8.data[:-1, :-1],
                self.cos_sg9.data[:-1, :-1],
            ]
        ).transpose([1, 2, 0])
        sin_sg = self._np.array(
            [
                self.sin_sg1.data[:-1, :-1],
                self.sin_sg2.data[:-1, :-1],
                self.sin_sg3.data[:-1, :-1],
                self.sin_sg4.data[:-1, :-1],
                self.sin_sg5.data[:-1, :-1],
                self.sin_sg6.data[:-1, :-1],
                self.sin_sg7.data[:-1, :-1],
                self.sin_sg8.data[:-1, :-1],
                self.sin_sg9.data[:-1, :-1],
            ]
        ).transpose([1, 2, 0])

        (
            cosa_64.data[:, :],
            sina_64.data[:, :],
            cosa_u_64.data[:, :-1],
            cosa_v_64.data[:-1, :],
            cosa_s_64.data[:-1, :-1],
            sina_u_64.data[:, :-1],
            sina_v_64.data[:-1, :],
            rsin_u_64.data[:, :-1],
            rsin_v_64.data[:-1, :],
            rsina_64.data[self._halo : -self._halo, self._halo : -self._halo],
            rsin2_64.data[:-1, :-1],
        ) = calculate_trig_uv(
            self._dgrid_xyz_64,
            cos_sg,
            sin_sg,
            self._halo,
            self._tile_partitioner,
            self._rank,
            self._np,
        )

        self._cosa = quantity_cast_to_model_float(self.quantity_factory, cosa_64)
        self._sina = quantity_cast_to_model_float(self.quantity_factory, sina_64)
        self._cosa_u = quantity_cast_to_model_float(self.quantity_factory, cosa_u_64)
        self._cosa_v = quantity_cast_to_model_float(self.quantity_factory, cosa_v_64)
        self._cosa_s = quantity_cast_to_model_float(self.quantity_factory, cosa_s_64)
        self._sina_u = quantity_cast_to_model_float(self.quantity_factory, sina_u_64)
        self._sina_v = quantity_cast_to_model_float(self.quantity_factory, sina_v_64)
        self._rsin_u = quantity_cast_to_model_float(self.quantity_factory, rsin_u_64)
        self._rsin_v = quantity_cast_to_model_float(self.quantity_factory, rsin_v_64)
        self._rsina = quantity_cast_to_model_float(self.quantity_factory, rsina_64)
        self._rsin2 = quantity_cast_to_model_float(self.quantity_factory, rsin2_64)

    def _calculate_latlon_momentum_correction_cube_sphere(self):
        l2c_v_64 = self.quantity_factory.zeros(
            [util.X_INTERFACE_DIM, util.Y_DIM],
            "",
            dtype=Float,
            allow_mismatch_float_precision=True,
        )
        l2c_u_64 = self.quantity_factory.zeros(
            [util.X_DIM, util.Y_INTERFACE_DIM],
            "",
            dtype=Float,
            allow_mismatch_float_precision=True,
        )
        (
            l2c_v_64.data[self._halo : -self._halo, self._halo : -self._halo - 1],
            l2c_u_64.data[self._halo : -self._halo - 1, self._halo : -self._halo],
        ) = calculate_l2c_vu(self._grid_64.data[:], self._halo, self._np)

        l2c_u = quantity_cast_to_model_float(self.quantity_factory, l2c_u_64)
        l2c_v = quantity_cast_to_model_float(self.quantity_factory, l2c_v_64)

        return l2c_v, l2c_u

    def _calculate_latlon_momentum_correction_cartesian(self):
        l2c_v_64 = self.quantity_factory.zeros(
            [util.X_INTERFACE_DIM, util.Y_DIM],
            "",
            dtype=Float,
            allow_mismatch_float_precision=True,
        )
        l2c_u_64 = self.quantity_factory.zeros(
            [util.X_DIM, util.Y_INTERFACE_DIM],
            "",
            dtype=Float,
            allow_mismatch_float_precision=True,
        )
        l2c_v_64.data[:] = self._np.nan
        l2c_u_64.data[:] = self._np.nan

        l2c_v = quantity_cast_to_model_float(self.quantity_factory, l2c_v_64)
        l2c_u = quantity_cast_to_model_float(self.quantity_factory, l2c_u_64)

        return l2c_v, l2c_u

    def _calculate_xy_unit_vectors_cube_sphere(self):
        ee1_64 = self.quantity_factory.zeros(
            [util.X_INTERFACE_DIM, util.Y_INTERFACE_DIM, self.CARTESIAN_DIM],
            "",
            dtype=np.float64,
            allow_mismatch_float_precision=True,
        )
        ee2_64 = self.quantity_factory.zeros(
            [util.X_INTERFACE_DIM, util.Y_INTERFACE_DIM, self.CARTESIAN_DIM],
            "",
            dtype=np.float64,
            allow_mismatch_float_precision=True,
        )
        ee1_64.data[:] = self._np.nan
        ee2_64.data[:] = self._np.nan
        (
            ee1_64.data[self._halo : -self._halo, self._halo : -self._halo, :],
            ee2_64.data[self._halo : -self._halo, self._halo : -self._halo, :],
        ) = calculate_xy_unit_vectors(
            self._dgrid_xyz_64, self._halo, self._tile_partitioner, self._rank, self._np
        )

        ee1 = quantity_cast_to_model_float(self.quantity_factory, ee1_64)
        ee2 = quantity_cast_to_model_float(self.quantity_factory, ee2_64)

        return ee1, ee2

    def _calculate_xy_unit_vectors_cartesian(self):
        ee1_64 = self.quantity_factory.zeros(
            [util.X_INTERFACE_DIM, util.Y_INTERFACE_DIM, self.CARTESIAN_DIM],
            "",
            dtype=np.float64,
            allow_mismatch_float_precision=True,
        )
        ee2_64 = self.quantity_factory.zeros(
            [util.X_INTERFACE_DIM, util.Y_INTERFACE_DIM, self.CARTESIAN_DIM],
            "",
            dtype=np.float64,
            allow_mismatch_float_precision=True,
        )
        ee1_64.data[:] = self._np.nan
        ee2_64.data[:] = self._np.nan

        ee1 = quantity_cast_to_model_float(self.quantity_factory, ee1_64)
        ee2 = quantity_cast_to_model_float(self.quantity_factory, ee2_64)

        return ee1, ee2

    def _calculate_divg_del6(self):
        del6_u_64 = self.quantity_factory.zeros(
            [util.X_DIM, util.Y_INTERFACE_DIM],
            "",
            dtype=np.float64,
            allow_mismatch_float_precision=True,
        )
        del6_v_64 = self.quantity_factory.zeros(
            [util.X_INTERFACE_DIM, util.Y_DIM],
            "",
            dtype=np.float64,
            allow_mismatch_float_precision=True,
        )
        divg_u_64 = self.quantity_factory.zeros(
            [util.X_DIM, util.Y_INTERFACE_DIM],
            "",
            dtype=np.float64,
            allow_mismatch_float_precision=True,
        )
        divg_v_64 = self.quantity_factory.zeros(
            [util.X_INTERFACE_DIM, util.Y_DIM],
            "",
            dtype=np.float64,
            allow_mismatch_float_precision=True,
        )
        sin_sg = [
            self.sin_sg1.data[:-1, :-1],
            self.sin_sg2.data[:-1, :-1],
            self.sin_sg3.data[:-1, :-1],
            self.sin_sg4.data[:-1, :-1],
            self.sin_sg5.data[:-1, :-1],
        ]
        sin_sg = self._np.array(sin_sg).transpose(1, 2, 0)
        if self._sina_u_64 is None:
            self._init_cell_trigonometry()
        if self._dx_64 is None:
            self._dx, self._dy = self._compute_dxdy()
        if self._dxc_64 is None:
            self._dx_center, self._dy_center = self._compute_dxdy_center()
        (
            divg_u_64.data[:-1, :],
            divg_v_64.data[:, :-1],
            del6_u_64.data[:-1, :],
            del6_v_64.data[:, :-1],
        ) = calculate_divg_del6(
            sin_sg,
            self._sina_u_64.data[:, :-1],
            self._sina_v_64.data[:-1, :],
            self._dx_64.data[:-1, :],
            self._dy_64.data[:, :-1],
            self._dxc_64.data[:, :-1],
            self._dyc_64.data[:-1, :],
            self._halo,
            self._tile_partitioner,
            self._rank,
        )

        if self._grid_type < 3:
            self._comm.vector_halo_update(divg_v_64, divg_u_64, n_points=self._halo)
            self._comm.vector_halo_update(del6_v_64, del6_u_64, n_points=self._halo)
            # TODO: Add support for unsigned vector halo updates
            # instead of handling ad-hoc here
            divg_v_64.data[divg_v_64.data < 0] *= -1
            divg_u_64.data[divg_u_64.data < 0] *= -1
            del6_v_64.data[del6_v_64.data < 0] *= -1
            del6_u_64.data[del6_u_64.data < 0] *= -1

        divg_v = quantity_cast_to_model_float(self.quantity_factory, divg_v_64)
        divg_u = quantity_cast_to_model_float(self.quantity_factory, divg_u_64)
        del6_v = quantity_cast_to_model_float(self.quantity_factory, del6_v_64)
        del6_u = quantity_cast_to_model_float(self.quantity_factory, del6_u_64)

        return del6_u, del6_v, divg_u, divg_v

    def _calculate_divg_del6_nohalos_for_testing(self):
        """
        As _calculate_divg_del6 but updates self.divg and self.del6 attributes
        in-place without the halo updates. For use only in validation tests.
        """
        del6_u_64 = self.quantity_factory.zeros(
            [util.X_DIM, util.Y_INTERFACE_DIM],
            "",
            dtype=np.float64,
            allow_mismatch_float_precision=True,
        )
        del6_v_64 = self.quantity_factory.zeros(
            [util.X_INTERFACE_DIM, util.Y_DIM],
            "",
            dtype=np.float64,
            allow_mismatch_float_precision=True,
        )
        divg_u_64 = self.quantity_factory.zeros(
            [util.X_DIM, util.Y_INTERFACE_DIM],
            "",
            dtype=np.float64,
            allow_mismatch_float_precision=True,
        )
        divg_v_64 = self.quantity_factory.zeros(
            [util.X_INTERFACE_DIM, util.Y_DIM],
            "",
            dtype=np.float64,
            allow_mismatch_float_precision=True,
        )
        sin_sg = [
            self.sin_sg1.data[:-1, :-1],
            self.sin_sg2.data[:-1, :-1],
            self.sin_sg3.data[:-1, :-1],
            self.sin_sg4.data[:-1, :-1],
            self.sin_sg5.data[:-1, :-1],
        ]
        sin_sg = self._np.array(sin_sg).transpose(1, 2, 0)
        if self._sina_u_64 is None:
            self._init_cell_trigonometry()
        if self._dx_64 is None:
            self._dx, self._dy = self._compute_dxdy()
        if self._dxc_64 is None:
            self._dx_center, self._dy_center = self._compute_dxdy_center()
        (
            divg_u_64.data[:-1, :],
            divg_v_64.data[:, :-1],
            del6_u_64.data[:-1, :],
            del6_v_64.data[:, :-1],
        ) = calculate_divg_del6(
            sin_sg,
            self._sina_u_64.data[:, :-1],
            self._sina_v_64.data[:-1, :],
            self._dx_64.data[:-1, :],
            self._dy_64.data[:, :-1],
            self._dxc_64.data[:, :-1],
            self._dyc_64.data[:-1, :],
            self._halo,
            self._tile_partitioner,
            self._rank,
        )
        self._divg_v = quantity_cast_to_model_float(self.quantity_factory, divg_v_64)
        self._divg_u = quantity_cast_to_model_float(self.quantity_factory, divg_u_64)
        self._del6_v = quantity_cast_to_model_float(self.quantity_factory, del6_v_64)
        self._del6_u = quantity_cast_to_model_float(self.quantity_factory, del6_u_64)

    def _calculate_unit_vectors_lonlat_cube_sphere(self):
        vlon_64 = self.quantity_factory.zeros(
            [util.X_DIM, util.Y_DIM, self.CARTESIAN_DIM],
            "",
            dtype=np.float64,
            allow_mismatch_float_precision=True,
        )
        vlat_64 = self.quantity_factory.zeros(
            [util.X_DIM, util.Y_DIM, self.CARTESIAN_DIM],
            "",
            dtype=np.float64,
            allow_mismatch_float_precision=True,
        )

        vlon_64.data[:-1, :-1], vlat_64.data[:-1, :-1] = unit_vector_lonlat(
            self._agrid_64.data[:-1, :-1], self._np
        )

        vlon = quantity_cast_to_model_float(self.quantity_factory, vlon_64)
        self._vlon_64 = vlon_64
        vlat = quantity_cast_to_model_float(self.quantity_factory, vlat_64)
        self._vlat_64 = vlat_64

        return vlon, vlat

    def _calculate_unit_vectors_lonlat_cartesian(self):
        vlon_64 = self.quantity_factory.zeros(
            [util.X_DIM, util.Y_DIM, self.CARTESIAN_DIM],
            "",
            dtype=np.float64,
            allow_mismatch_float_precision=True,
        )
        vlat_64 = self.quantity_factory.zeros(
            [util.X_DIM, util.Y_DIM, self.CARTESIAN_DIM],
            "",
            dtype=np.float64,
            allow_mismatch_float_precision=True,
        )
        vlon_64.data[:] = self._np.nan
        vlat_64.data[:] = self._np.nan

        vlon = quantity_cast_to_model_float(self.quantity_factory, vlon_64)
        self._vlon_64 = vlon_64
        vlat = quantity_cast_to_model_float(self.quantity_factory, vlat_64)
        self._vlat_64 = vlat_64

        return vlon, vlat

    def _calculate_grid_z(self):
        z11_64 = self.quantity_factory.zeros(
            [util.X_DIM, util.Y_DIM],
            "",
            dtype=np.float64,
            allow_mismatch_float_precision=True,
        )
        z12_64 = self.quantity_factory.zeros(
            [util.X_DIM, util.Y_DIM],
            "",
            dtype=np.float64,
            allow_mismatch_float_precision=True,
        )
        z21_64 = self.quantity_factory.zeros(
            [util.X_DIM, util.Y_DIM],
            "",
            dtype=np.float64,
            allow_mismatch_float_precision=True,
        )
        z22_64 = self.quantity_factory.zeros(
            [util.X_DIM, util.Y_DIM],
            "",
            dtype=np.float64,
            allow_mismatch_float_precision=True,
        )

        if self._ec1_64 is None:
            self._ec1, self._ec2 = self._calculate_center_vectors()
        if self._vlon_64 is None:
            self._vlon, self._vlat = self._calculate_unit_vectors_lonlat()

        (
            z11_64.data[:-1, :-1],
            z12_64.data[:-1, :-1],
            z21_64.data[:-1, :-1],
            z22_64.data[:-1, :-1],
        ) = calculate_grid_z(
            self._ec1_64.data[:-1, :-1],
            self._ec2_64.data[:-1, :-1],
            self._vlon_64.data[:-1, :-1],
            self._vlat_64.data[:-1, :-1],
            self._np,
        )

        z11 = quantity_cast_to_model_float(self.quantity_factory, z11_64)
        self._z11_64 = z11_64
        z12 = quantity_cast_to_model_float(self.quantity_factory, z12_64)
        self._z12_64 = z12_64
        z21 = quantity_cast_to_model_float(self.quantity_factory, z21_64)
        self._z21_64 = z21_64
        z22 = quantity_cast_to_model_float(self.quantity_factory, z22_64)
        self._z22_64 = z22_64

        return z11, z12, z21, z22

    def _calculate_grid_a(self):
        a11_64 = self.quantity_factory.zeros(
            [util.X_DIM, util.Y_DIM],
            "",
            dtype=np.float64,
            allow_mismatch_float_precision=True,
        )
        a12_64 = self.quantity_factory.zeros(
            [util.X_DIM, util.Y_DIM],
            "",
            dtype=np.float64,
            allow_mismatch_float_precision=True,
        )
        a21_64 = self.quantity_factory.zeros(
            [util.X_DIM, util.Y_DIM],
            "",
            dtype=np.float64,
            allow_mismatch_float_precision=True,
        )
        a22_64 = self.quantity_factory.zeros(
            [util.X_DIM, util.Y_DIM],
            "",
            dtype=np.float64,
            allow_mismatch_float_precision=True,
        )

        if self._z11_64 is None:
            self._z11, self._z12, self._z21, self._z22 = self._calculate_grid_z()
        if self._sin_sg5_64 is None:
            self._init_cell_trigonometry()

        (
            a11_64.data[:-1, :-1],
            a12_64.data[:-1, :-1],
            a21_64.data[:-1, :-1],
            a22_64.data[:-1, :-1],
        ) = calculate_grid_a(
            self._z11_64.data[:-1, :-1],
            self._z12_64.data[:-1, :-1],
            self._z21_64.data[:-1, :-1],
            self._z22_64.data[:-1, :-1],
            self._sin_sg5_64.data[:-1, :-1],
        )

        a11 = quantity_cast_to_model_float(self.quantity_factory, a11_64)
        a12 = quantity_cast_to_model_float(self.quantity_factory, a12_64)
        a21 = quantity_cast_to_model_float(self.quantity_factory, a21_64)
        a22 = quantity_cast_to_model_float(self.quantity_factory, a22_64)

        return a11, a12, a21, a22

    def _calculate_edge_factors(self):
        nhalo = self._halo
        edge_s_64 = self.quantity_factory.zeros(
            [util.X_INTERFACE_DIM],
            "",
            dtype=np.float64,
            allow_mismatch_float_precision=True,
        )
        edge_n_64 = self.quantity_factory.zeros(
            [util.X_INTERFACE_DIM],
            "",
            dtype=np.float64,
            allow_mismatch_float_precision=True,
        )
        edge_e_64 = self.quantity_factory.zeros(
            [util.X_DIM, util.Y_INTERFACE_DIM],
            "",
            dtype=np.float64,
            allow_mismatch_float_precision=True,
        )
        edge_w_64 = self.quantity_factory.zeros(
            [util.X_DIM, util.Y_INTERFACE_DIM],
            "",
            dtype=np.float64,
            allow_mismatch_float_precision=True,
        )
        (
            edge_w_64.data[:, nhalo:-nhalo],
            edge_e_64.data[:, nhalo:-nhalo],
            edge_s_64.data[nhalo:-nhalo],
            edge_n_64.data[nhalo:-nhalo],
        ) = edge_factors(
            self.gridvar,
            self._agrid_64.data[:-1, :-1],
            self._grid_type,
            nhalo,
            self._tile_partitioner,
            self._rank,
            RADIUS,
            self._np,
        )

        edge_w = quantity_cast_to_model_float(self.quantity_factory, edge_w_64)
        edge_e = quantity_cast_to_model_float(self.quantity_factory, edge_e_64)
        edge_s = quantity_cast_to_model_float(self.quantity_factory, edge_s_64)
        edge_n = quantity_cast_to_model_float(self.quantity_factory, edge_n_64)

        return edge_w, edge_e, edge_s, edge_n

    def _calculate_edge_a2c_vect_factors(self):
        edge_vect_s_64 = self.quantity_factory.zeros(
            [util.X_DIM],
            "",
            dtype=np.float64,
            allow_mismatch_float_precision=True,
        )
        edge_vect_n_64 = self.quantity_factory.zeros(
            [util.X_DIM],
            "",
            dtype=np.float64,
            allow_mismatch_float_precision=True,
        )
        edge_vect_e_64 = self.quantity_factory.zeros(
            [util.Y_DIM],
            "",
            dtype=np.float64,
            allow_mismatch_float_precision=True,
        )
        edge_vect_w_64 = self.quantity_factory.zeros(
            [util.Y_DIM],
            "",
            dtype=np.float64,
            allow_mismatch_float_precision=True,
        )
        (
            edge_vect_w_64.data[:-1],
            edge_vect_e_64.data[:-1],
            edge_vect_s_64.data[:-1],
            edge_vect_n_64.data[:-1],
        ) = efactor_a2c_v(
            self.gridvar,
            self._agrid_64.data[:-1, :-1],
            self._grid_type,
            self._halo,
            self._tile_partitioner,
            self._rank,
            RADIUS,
            self._np,
        )

        edge_vect_w = quantity_cast_to_model_float(
            self.quantity_factory, edge_vect_w_64
        )
        edge_vect_e = quantity_cast_to_model_float(
            self.quantity_factory, edge_vect_e_64
        )
        edge_vect_s = quantity_cast_to_model_float(
            self.quantity_factory, edge_vect_s_64
        )
        edge_vect_n = quantity_cast_to_model_float(
            self.quantity_factory, edge_vect_n_64
        )
        return edge_vect_w, edge_vect_e, edge_vect_s, edge_vect_n

    def _calculate_2d_edge_a2c_vect_factors(self):
        edge_vect_e_2d_64 = self.quantity_factory.zeros(
            [util.X_DIM, util.Y_DIM],
            "",
            dtype=np.float64,
            allow_mismatch_float_precision=True,
        )
        edge_vect_w_2d_64 = self.quantity_factory.zeros(
            [util.X_DIM, util.Y_DIM],
            "",
            dtype=np.float64,
            allow_mismatch_float_precision=True,
        )
        shape = self.lon.data.shape
        east_edge_data = self.edge_vect_e_1d.data[self._np.newaxis, ...]
        east_edge_data = self._np.repeat(east_edge_data, shape[0], axis=0)
        west_edge_data = self.edge_vect_w_1d.data[self._np.newaxis, ...]
        west_edge_data = self._np.repeat(west_edge_data, shape[0], axis=0)
        edge_vect_e_2d_64.data[:-1, :-1], edge_vect_w_2d_64.data[:-1, :-1] = (
            east_edge_data[:-1, :-1],
            west_edge_data[:-1, :-1],
        )

        edge_vect_e_2d = quantity_cast_to_model_float(
            self.quantity_factory, edge_vect_e_2d_64
        )
        edge_vect_w_2d = quantity_cast_to_model_float(
            self.quantity_factory, edge_vect_w_2d_64
        )
        return edge_vect_e_2d, edge_vect_w_2d

    def _reduce_global_area_minmaxes(self):
        min_area = self._np.min(self.area.data[3:-4, 3:-4])[()]
        max_area = self._np.max(self.area.data[3:-4, 3:-4])[()]
        min_area_c = self._np.min(self.area_c.data[3:-4, 3:-4])[()]
        max_area_c = self._np.max(self.area_c.data[3:-4, 3:-4])[()]
        self._da_min = float(self._comm.comm.allreduce(min_area, min))
        self._da_max = float(self._comm.comm.allreduce(max_area, max))
        self._da_min_c = float(self._comm.comm.allreduce(min_area_c, min))
        self._da_max_c = float(self._comm.comm.allreduce(max_area_c, max))<|MERGE_RESOLUTION|>--- conflicted
+++ resolved
@@ -372,50 +372,6 @@
         self._vlon_64 = None
         self._vlat_64 = None
 
-<<<<<<< HEAD
-        if extdgrid is False:
-            self._init_dgrid()
-            self._init_agrid()
-
-    # from_generated class method
-    # Generates a metric terms object, which will perform
-    # the same function as the __init__ method for MetricTerms
-    # initializing the dgrid by input from data contained in an
-    # externally generated tile file
-    @classmethod
-    def from_generated(
-        cls,
-        x,
-        y,
-        dx,
-        dy,
-        quantity_factory: util.QuantityFactory,
-        communicator: util.Communicator,
-        grid_type: int = 0,
-        dx_const: float = 1000.0,
-        dy_const: float = 1000.0,
-        deglat: float = 15.0,
-        extdgrid: bool = True,
-    ) -> "MetricTerms":
-        mt_obj = MetricTerms(
-            quantity_factory=quantity_factory,
-            communicator=communicator,
-            grid_type=grid_type,
-            dx_const=dx_const,
-            dy_const=dy_const,
-            deglat=deglat,
-            extdgrid=extdgrid,
-        )
-
-        mt_obj.grid.data[:, :, 0] = x * (PI / 180)
-        mt_obj.grid.data[:, :, 1] = y * (PI / 180)
-        mt_obj._dx = dx
-        mt_obj._dy = dy
-
-        mt_obj._init_agrid()
-
-        return mt_obj
-=======
         # Initialize grids and configure internal numerics
         if grid_type == 4:
             self._compute_dxdy = self._compute_dxdy_cartesian
@@ -454,11 +410,50 @@
             self._calculate_unit_vectors_lonlat = (
                 self._calculate_unit_vectors_lonlat_cube_sphere
             )
-            self._init_dgrid()
-            self._init_agrid()
+            if extdgrid is False:
+                self._init_dgrid()
+                self._init_agrid()
         else:
             raise NotImplementedError(f"Unsupported grid_type = {grid_type}")
->>>>>>> f1111af6
+
+    # from_generated class method
+    # Generates a metric terms object, which will perform
+    # the same function as the __init__ method for MetricTerms
+    # initializing the dgrid by input from data contained in an
+    # externally generated tile file
+    @classmethod
+    def from_generated(
+        cls,
+        x,
+        y,
+        dx,
+        dy,
+        quantity_factory: util.QuantityFactory,
+        communicator: util.Communicator,
+        grid_type: int = 0,
+        dx_const: float = 1000.0,
+        dy_const: float = 1000.0,
+        deglat: float = 15.0,
+        extdgrid: bool = True,
+    ) -> "MetricTerms":
+        terms = MetricTerms(
+            quantity_factory=quantity_factory,
+            communicator=communicator,
+            grid_type=grid_type,
+            dx_const=dx_const,
+            dy_const=dy_const,
+            deglat=deglat,
+            extdgrid=extdgrid,
+        )
+
+        terms.grid.data[:, :, 0] = x * (PI / 180)
+        terms.grid.data[:, :, 1] = y * (PI / 180)
+        terms._dx = dx
+        terms._dy = dy
+
+        terms._init_agrid()
+
+        return terms
 
     @classmethod
     def from_tile_sizing(
